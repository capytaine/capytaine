--- conflicted
+++ resolved
@@ -419,15 +419,12 @@
         dof_pair = (influenced_dof_name, radiating_dof_name)
 
         if set(dof_pair).issubset(set(rigid_dof_names)):
-<<<<<<< HEAD
             if self.center_of_mass is None:
                 raise ValueError(f"Trying to compute rigid-body hydrostatic stiffness for {self.name}, but no center of mass has been defined.\n"
                                  f"Suggested solution: define a `center_of_mass` attribute for the FloatingBody {self.name}.")
             mass = self.disp_mass(rho=rho) if self.mass is None else self.mass
-
-=======
             xc, yc, zc = self._infer_rotation_center()
->>>>>>> 417bec0f
+
             if dof_pair == ("Heave", "Heave"):
                 norm_hs_stiff = self.waterplane_area
             elif dof_pair in [("Heave", "Roll"), ("Roll", "Heave")]:
@@ -435,34 +432,22 @@
             elif dof_pair in [("Heave", "Pitch"), ("Pitch", "Heave")]:
                 norm_hs_stiff = self.waterplane_integral(self.mesh.faces_centers[:,0] - xc)
             elif dof_pair == ("Roll", "Roll"):
-<<<<<<< HEAD
-                norm_hs_stiff = -self.waterplane_integral(self.mesh.faces_centers[:,1]**2) + self.volume*self.center_of_buoyancy[2] - mass/rho*self.center_of_mass[2]
-=======
                 norm_hs_stiff = (
                         -self.waterplane_integral((self.mesh.faces_centers[:,1] - yc)**2)
-                        + self.volume*(self.center_of_buoyancy[2] - zc) - mass/rho*(cog[2] - zc)
+                        + self.volume*(self.center_of_buoyancy[2] - zc) - mass/rho*(self.center_of_mass[2] - zc)
                 )
->>>>>>> 417bec0f
             elif dof_pair in [("Roll", "Pitch"), ("Pitch", "Roll")]:
                 norm_hs_stiff = self.waterplane_integral((self.mesh.faces_centers[:,0] - xc)
                                                           * (self.mesh.faces_centers[:,1] - yc))
             elif dof_pair == ("Roll", "Yaw"):
-<<<<<<< HEAD
-                norm_hs_stiff = - self.volume*self.center_of_buoyancy[0] + mass/rho*self.center_of_mass[0]
-            elif dof_pair == ("Pitch", "Pitch"):
-                norm_hs_stiff = -self.waterplane_integral(self.mesh.faces_centers[:,0]**2) + self.volume*self.center_of_buoyancy[2] - mass/rho*self.center_of_mass[2]
-            elif dof_pair == ("Pitch", "Yaw"):
-                norm_hs_stiff = - self.volume*self.center_of_buoyancy[1] + mass/rho*self.center_of_mass[1]
-=======
-                norm_hs_stiff = - self.volume*(self.center_of_buoyancy[0] - xc) + mass/rho*(cog[0] - xc)
+                norm_hs_stiff = - self.volume*(self.center_of_buoyancy[0] - xc) + mass/rho*(self.center_of_mass[0] - xc)
             elif dof_pair == ("Pitch", "Pitch"):
                 norm_hs_stiff = (
                         -self.waterplane_integral((self.mesh.faces_centers[:,0] - xc)**2)
-                        + self.volume*(self.center_of_buoyancy[2] - zc) - mass/rho*(cog[2] - zc)
+                        + self.volume*(self.center_of_buoyancy[2] - zc) - mass/rho*(self.center_of_mass[2] - zc)
                         )
             elif dof_pair == ("Pitch", "Yaw"):
-                norm_hs_stiff = - self.volume*(self.center_of_buoyancy[1] - yc) + mass/rho*(cog[1] - yc)
->>>>>>> 417bec0f
+                norm_hs_stiff = - self.volume*(self.center_of_buoyancy[1] - yc) + mass/rho*(self.center_of_mass[1] - yc)
             else:
                 norm_hs_stiff = 0.0
         else:
@@ -582,18 +567,12 @@
         ValueError
             If output_type is not in {"body_dofs", "rigid_dofs", "all_dofs"}.
         """
-<<<<<<< HEAD
         if self.center_of_mass is None:
             raise ValueError(f"Trying to compute rigid-body inertia matrix for {self.name}, but no center of mass has been defined.\n"
                              f"Suggested solution: define a `center_of_mass` attribute for the FloatingBody {self.name}.")
 
-        fcs = (self.mesh.faces_centers).T
-=======
-
         rc = self._infer_rotation_center()
-        cog = self.center_of_mass - rc
         fcs = (self.mesh.faces_centers - rc).T
->>>>>>> 417bec0f
         combinations = np.array([fcs[0]**2, fcs[1]**2, fcs[2]**2, fcs[0]*fcs[1],
                                  fcs[1]*fcs[2], fcs[2]*fcs[0]])
         integrals = np.array([
@@ -614,7 +593,7 @@
             integrals[1,5]
         ])
 
-        cog = self.center_of_mass
+        cog = self.center_of_mass - rc
         volume = self.volume
         volumic_inertia_matrix = np.array([
             [ volume        , 0              , 0               ,
