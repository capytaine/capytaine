"""Definition of the problems to solve with the BEM solver, and the results of this resolution."""
# Copyright (C) 2017-2023 Matthieu Ancellin
# See LICENSE file at <https://github.com/capytaine/capytaine>

import logging

import numpy as np
import pandas as pd
from scipy.optimize import newton

from capytaine.tools.deprecation_handling import _get_water_depth
from capytaine.meshes.collections import CollectionOfMeshes
from capytaine.bem.airy_waves import airy_waves_velocity, froude_krylov_force
from capytaine.tools.symbolic_multiplication import SymbolicMultiplication

LOG = logging.getLogger(__name__)

_default_parameters = {'rho': 1000.0, 'g': 9.81, 'omega': 1.0,
                      'free_surface': 0.0, 'water_depth': np.infty,
                       'wave_direction': 0.0, 'forward_speed': 0.0}


class LinearPotentialFlowProblem:
    """General class of a potential flow problem.

    At most one of the following parameter must be provided: omega, period, wavenumber or wavelength.
    Internally only omega is stored, hence setting another parameter can lead to small rounding errors.

    Parameters
    ----------
    body: FloatingBody, optional
        The body interacting with the waves
    free_surface: float, optional
        The position of the free surface (accepted values: 0 and np.infty)
    water_depth: float, optional
        The depth of water in m (default: np.infty)
    sea_bottom: float, optional
        The position of the sea bottom (deprecated: please prefer setting water_depth)
    omega: float, optional
        The angular frequency of the waves in rad/s
    period: float, optional
        The period of the waves in s
    wavenumber: float, optional
        The angular wave number of the waves in rad/m
    wavelength: float, optional
        The wave length of the waves in m
    forward_speed: float, optional
        The speed of the body (in m/s, in the x direction, default: 0.0)
    rho: float, optional
        The density of water in kg/m3 (default: 1000.0)
    g: float, optional
        The acceleration of gravity in m/s2 (default: 9.81)
    boundary_condition: np.ndarray of shape (body.mesh.nb_faces,), optional
        The Neumann boundary condition on the floating body
    """

    def __init__(self, *,
                 body=None,
                 free_surface=_default_parameters['free_surface'],
                 water_depth=None, sea_bottom=None,
                 omega=None, period=None, wavenumber=None, wavelength=None,
                 forward_speed=_default_parameters['forward_speed'],
                 rho=_default_parameters['rho'],
                 g=_default_parameters['g'],
                 wave_direction=_default_parameters['wave_direction'],
                 boundary_condition=None):

        self.body = body
        self.free_surface = float(free_surface)
        self.rho = float(rho)
        self.g = float(g)
        self.forward_speed = float(forward_speed)
        self.wave_direction = float(wave_direction)  # Required for (diffraction problem) and (radiation problems with forward speed).

        self.boundary_condition = boundary_condition

        self.water_depth = _get_water_depth(free_surface, water_depth, sea_bottom, default_water_depth=_default_parameters["water_depth"])
        self.omega, self.period, self.wavenumber, self.wavelength, self.provided_freq_type = \
                self._get_frequencies(omega=omega, period=period, wavenumber=wavenumber, wavelength=wavelength)

        dopplered_omega = self.omega - self.wavenumber*self.forward_speed*np.cos(self.wave_direction)
        self.encounter_omega, self.encounter_period, self.encounter_wavenumber, self.encounter_wavelength, _ = \
                self._get_frequencies(omega=abs(dopplered_omega))

        if dopplered_omega >= 0.0:
            self.encounter_wave_direction = self.wave_direction
        else:
            self.encounter_wave_direction = self.wave_direction + np.pi

        self._check_data()

    def _get_frequencies(self, *, omega=None, period=None, wavenumber=None, wavelength=None):
        frequency_data = dict(omega=omega, period=period, wavenumber=wavenumber, wavelength=wavelength)
        nb_provided_frequency_data = 4 - list(frequency_data.values()).count(None)

        if nb_provided_frequency_data > 1:
            raise ValueError("Settings a problem requires at most one of the following: omega (angular frequency) OR period OR wavenumber OR wavelength.\n"
                             "Received {} of them: {}".format(nb_provided_frequency_data, {k: v for k, v in frequency_data.items() if v is not None}))

        if nb_provided_frequency_data == 0:
            provided_freq_type = 'omega'
            frequency_data = {'omega': _default_parameters['omega']}
        else:
            provided_freq_type = [k for (k, v) in frequency_data.items() if v is not None][0]

        if ((float(frequency_data[provided_freq_type]) == 0.0 and provided_freq_type in {'omega', 'wavenumber'})
            or (float(frequency_data[provided_freq_type]) == np.infty and provided_freq_type in {'period', 'wavelength'})):
                omega = SymbolicMultiplication("0")
                wavenumber = SymbolicMultiplication("0")
                period = SymbolicMultiplication("∞")
                wavelength = SymbolicMultiplication("∞")
        elif ((float(frequency_data[provided_freq_type]) == 0.0 and provided_freq_type in {'period', 'wavelength'})
            or (float(frequency_data[provided_freq_type]) == np.infty and provided_freq_type in {'omega', 'wavenumber'})):
                omega = SymbolicMultiplication("∞")
                wavenumber = SymbolicMultiplication("∞")
                period = SymbolicMultiplication("0")
                wavelength = SymbolicMultiplication("0")
        else:

            if provided_freq_type in {'omega', 'period'}:
                if provided_freq_type == 'omega':
                    omega = frequency_data['omega']
                    period = 2*np.pi/omega
                else:  # provided_freq_type is 'period'
                    period = frequency_data['period']
                    omega = 2*np.pi/period

                if self.water_depth == np.infty:
                    wavenumber = omega**2/self.g
                else:
                    wavenumber = newton(lambda k: k*np.tanh(k*self.water_depth) - omega**2/self.g, x0=1.0)
                wavelength = 2*np.pi/wavenumber

            else:  # provided_freq_type is 'wavelength' or 'wavenumber'
                if provided_freq_type == 'wavelength':
                    wavelength = frequency_data['wavelength']
                    wavenumber = 2*np.pi/wavelength
                else:  # provided_freq_type is 'wavenumber'
                    wavenumber = frequency_data['wavenumber']
                    wavelength = 2*np.pi/wavenumber

                omega = np.sqrt(self.g*wavenumber*np.tanh(wavenumber*self.water_depth))
                period = 2*np.pi/omega

        return omega, period, wavenumber, wavelength, provided_freq_type

    def _check_data(self):
        """Sanity checks on the data."""

        if self.free_surface not in {0.0, np.infty}:
            raise NotImplementedError(
                f"Free surface is {self.free_surface}. "
                "Only z=0 and z=∞ are accepted values for the free surface position."
            )

        if not (-2*np.pi-1e-3 <= self.wave_direction <= 2*np.pi+1e-3):
            LOG.warning(f"The value {self.wave_direction} has been provided for the wave direction, and it does not look like an angle in radians. "
                         "The wave direction in Capytaine is defined in radians and not in degrees, so the result might not be what you expect. "
                         "If you were actually giving an angle in radians, use the modulo operator to give a value between -2π and 2π to disable this warning.")

        if self.free_surface == np.infty and self.water_depth != np.infty:
            raise NotImplementedError(
                "Problems with a sea bottom but no free surface have not been implemented."
            )

        if self.water_depth < 0.0:
            raise ValueError("`water_depth` should be strictly positive.")

        if self.omega in {0, np.infty} and self.water_depth != np.infty:
            raise NotImplementedError(
                f"omega={self.omega} is only implemented for infinite depth."
            )

        if self.body is not None:
            if ((isinstance(self.body.mesh, CollectionOfMeshes) and len(self.body.mesh) == 0)
                    or len(self.body.mesh.faces) == 0):
                raise ValueError(f"The mesh of the body {self.body.name} is empty.")

            if (any(self.body.mesh.faces_centers[:, 2] >= self.free_surface)
                    or any(self.body.mesh.faces_centers[:, 2] <= -self.water_depth)):

                LOG.warning(
                    f"The mesh of the body {self.body.name} is not inside the domain.\n"
                    "Check the position of the free_surface and the water_depth\n"
                    "or use body.keep_immersed_part() to clip the mesh."
                )

        if self.boundary_condition is not None:
            if len(self.boundary_condition.shape) != 1:
                raise ValueError("Expected a 1-dimensional array as boundary_condition")

            if self.boundary_condition.shape[0] != self.body.mesh.nb_faces:
                raise ValueError(
                    f"The shape of the boundary condition ({self.boundary_condition.shape})"
                    f"does not match the number of faces of the mesh ({self.body.mesh.nb_faces})."
                )

    @property
    def body_name(self):
        return self.body.name if self.body is not None else 'None'

    def _asdict(self):
        return {"body_name": self.body_name,
                "water_depth": self.water_depth,
                "omega": self.omega,
                "encounter_omega": self.encounter_omega,
                "period": self.period,
                "wavelength": self.wavelength,
                "wavenumber": self.wavenumber,
                "forward_speed": self.forward_speed,
                "wave_direction": self.wave_direction,
                "encounter_wave_direction": self.encounter_wave_direction,
                "rho": self.rho,
                "g": self.g}

    @staticmethod
    def _group_for_parallel_resolution(problems):
        """Given a list of problems, returns a list of groups of problems, such
        that each group should be executed in the same process to benefit from
        caching.
        """
        problems_params = pd.DataFrame([pb._asdict() for pb in problems])
        groups_of_indices = problems_params.groupby(["body_name", "water_depth", "omega", "rho", "g"]).groups.values()
        groups_of_problems = [[problems[i] for i in grp] for grp in groups_of_indices]
        return groups_of_problems

    def __str__(self):
        """Do not display default values in str(problem)."""
        parameters = [f"body={self.body.__short_str__() if self.body is not None else None}",
                      f"{self.provided_freq_type}={self.__getattribute__(self.provided_freq_type):.3f}",
                      f"water_depth={self.water_depth}"]

        if not self.forward_speed == _default_parameters['forward_speed']:
            parameters.append(f"forward_speed={self.forward_speed:.3f}")

        try:
            parameters.extend(self._str_other_attributes())
        except AttributeError:
            pass

        if not self.free_surface == _default_parameters['free_surface']:
            parameters.append(f"free_surface={self.free_surface}")
        if not self.g == _default_parameters['g']:
            parameters.append(f"g={self.g}")
        if not self.rho == _default_parameters['rho']:
            parameters.append(f"rho={self.rho}")

        return self.__class__.__name__ + "(" + ', '.join(parameters) + ")"

    def __repr__(self):
        return self.__str__()

    def _repr_pretty_(self, p, cycle):
        p.text(self.__str__())

    def __rich_repr__(self):
        yield "body", self.body, None
        yield self.provided_freq_type, self.__getattribute__(self.provided_freq_type)
        yield "water_depth", self.water_depth, _default_parameters["water_depth"]
        try:
            yield from self._specific_rich_repr()
        except:
            pass
        yield "g", self.g, _default_parameters["g"]
        yield "rho", self.rho, _default_parameters["rho"]

    def _astuple(self):
        return (self.body, self.free_surface, self.water_depth,
                self.omega, self.period, self.wavenumber, self.wavelength,
                self.forward_speed, self.rho, self.g)

    def __eq__(self, other):
        if isinstance(other, LinearPotentialFlowProblem):
            return self._astuple() == other._astuple()
        else:
            return NotImplemented

    def __lt__(self, other):
        # Arbitrary order. Used for ordering of problems: problems with same body are grouped together.
        if isinstance(other, LinearPotentialFlowProblem):
            return self._astuple()[:9] < other._astuple()[:9]
            # Not the whole tuple, because when using inheriting classes,
            # "radiating_dof" cannot be compared with "wave_direction"
        else:
            return NotImplemented

    @property
    def depth(self):
        return self.water_depth

    @property
    def influenced_dofs(self):
        # TODO: let the user choose the influenced dofs
        return self.body.dofs if self.body is not None else set()

    def make_results_container(self):
        return LinearPotentialFlowResult(self)


class DiffractionProblem(LinearPotentialFlowProblem):
    """Particular LinearPotentialFlowProblem with boundary conditions
    computed from an incoming Airy wave."""

    def __init__(self, *,
                 body=None,
                 free_surface=_default_parameters['free_surface'],
                 water_depth=None, sea_bottom=None,
                 omega=None, period=None, wavenumber=None, wavelength=None,
                 forward_speed=_default_parameters['forward_speed'],
                 rho=_default_parameters['rho'],
                 g=_default_parameters['g'],
                 wave_direction=_default_parameters['wave_direction']):

        super().__init__(body=body, free_surface=free_surface, water_depth=water_depth, sea_bottom=sea_bottom,
                         omega=omega, period=period, wavenumber=wavenumber, wavelength=wavelength, wave_direction=wave_direction,
                         forward_speed=forward_speed, rho=rho, g=g)

        if float(self.omega) in {0.0, np.infty}:
            raise NotImplementedError(f"DiffractionProblem does not support zero or infinite frequency.")

        if self.body is not None:

            self.boundary_condition = -(
                    airy_waves_velocity(self.body.mesh.faces_centers, self)
                    * self.body.mesh.faces_normals
            ).sum(axis=1)
            # Note that even with forward speed, this is computed based on the
            # frequency and not the encounter frequency.

            if len(self.body.dofs) == 0:
                LOG.warning(f"The body {self.body.name} used in diffraction problem has no dofs!")

    def _str_other_attributes(self):
        return [f"wave_direction={self.wave_direction:.3f}"]

    def _specific_rich_repr(self):
        yield "wave_direction", self.wave_direction, _default_parameters["wave_direction"]

    def make_results_container(self, *args, **kwargs):
        return DiffractionResult(self, *args, **kwargs)


class RadiationProblem(LinearPotentialFlowProblem):
    """Particular LinearPotentialFlowProblem whose boundary conditions have
    been computed from the degree of freedom of the body."""

    def __init__(self, *, body=None,
                 free_surface=_default_parameters['free_surface'],
                 water_depth=None, sea_bottom=None,
                 omega=None, period=None, wavenumber=None, wavelength=None,
                 forward_speed=_default_parameters['forward_speed'],
                 wave_direction=_default_parameters['wave_direction'],
                 rho=_default_parameters['rho'],
                 g=_default_parameters['g'],
                 radiating_dof=None):

        self.radiating_dof = radiating_dof

        super().__init__(body=body, free_surface=free_surface, water_depth=water_depth, sea_bottom=sea_bottom,
                         omega=omega, period=period, wavenumber=wavenumber, wavelength=wavelength,
                         wave_direction=wave_direction, forward_speed=forward_speed, rho=rho, g=g)

        if self.body is not None:

            if len(self.body.dofs) == 0:
                raise ValueError(f"Body {self.body.name} does not have any degrees of freedom.")

            if self.radiating_dof is None:
                self.radiating_dof = next(iter(self.body.dofs))

            if self.radiating_dof not in self.body.dofs:
                LOG.error(f"In {self}: the radiating degree of freedom {self.radiating_dof} is not one of"
                          f"the degrees of freedom of the body.\n"
                          f"The dofs of the body are {list(self.body.dofs.keys())}")
                raise ValueError("Unrecognized degree of freedom name.")

            dof = self.body.dofs[self.radiating_dof]

            self.boundary_condition = -1j * self.encounter_omega * np.sum(dof * self.body.mesh.faces_normals, axis=1)

            if self.forward_speed != 0.0:
                if self.radiating_dof.lower() == "pitch":
                    ddofdx_dot_n = np.array([nz for (nx, ny, nz) in self.body.mesh.faces_normals])
                elif self.radiating_dof.lower() == "yaw":
                    ddofdx_dot_n = np.array([-ny for (nx, ny, nz) in self.body.mesh.faces_normals])
                elif self.radiating_dof.lower() in {"surge", "sway", "heave", "roll"}:
                    ddofdx_dot_n = 0.0
                else:
                    raise NotImplementedError(
                            "Radiation problem with forward speed is currently only implemented for a single rigid body.\n"
                            "Only radiating dofs with name in {'Surge', 'Sway', 'Heave', 'Roll', 'Pitch', 'Yaw'} are supported.\n"
                            f"Got instead `radiating_dof={self.radiating_dof}`"
                            )
                self.boundary_condition += self.forward_speed * ddofdx_dot_n


    def _astuple(self):
        return super()._astuple() + (self.radiating_dof,)

    def _asdict(self):
        d = super()._asdict()
        d["radiating_dof"] = self.radiating_dof
        return d

    def _str_other_attributes(self):
        if self.forward_speed != 0.0:
            return [f"wave_direction={self.wave_direction:.3f}, radiating_dof=\'{self.radiating_dof}\'"]
        else:
            return [f"radiating_dof=\'{self.radiating_dof}\'"]

    def _specific_rich_repr(self):
        yield "radiating_dof", self.radiating_dof

    def make_results_container(self, *args, **kwargs):
        return RadiationResult(self, *args, **kwargs)


class LinearPotentialFlowResult:

    def __init__(self, problem, forces=None, sources=None, potential=None, pressure=None):
        self.problem = problem

        self.forces = forces if forces is not None else {}
        self.sources = sources
        self.potential = potential
        self.pressure = pressure

        self.fs_elevation = {}  # Only used in legacy `get_free_surface_elevation`. To be removed?

        # Copy data from problem
        self.body               = self.problem.body
        self.free_surface       = self.problem.free_surface
        self.omega              = self.problem.omega
        self.period             = self.problem.period
        self.wavenumber         = self.problem.wavenumber
        self.wavelength         = self.problem.wavelength
        self.forward_speed      = self.problem.forward_speed
        self.wave_direction     = self.problem.wave_direction
        self.encounter_omega    = self.problem.encounter_omega
        self.encounter_period   = self.problem.encounter_period
        self.encounter_wavenumber = self.problem.encounter_wavenumber
        self.encounter_wavelength = self.problem.encounter_wavelength
        self.encounter_wave_direction = self.problem.encounter_wave_direction
        self.rho                = self.problem.rho
        self.g                  = self.problem.g
        self.boundary_condition = self.problem.boundary_condition
        self.water_depth        = self.problem.water_depth
        self.depth              = self.problem.water_depth
        self.provided_freq_type = self.problem.provided_freq_type
        self.body_name          = self.problem.body_name
        self.influenced_dofs    = self.problem.influenced_dofs

    @property
    def force(self):
        # Just an alias
        return self.forces

    __str__ = LinearPotentialFlowProblem.__str__
    __repr__ = LinearPotentialFlowProblem.__repr__
    _repr_pretty_ = LinearPotentialFlowProblem._repr_pretty_
    __rich_repr__ = LinearPotentialFlowProblem.__rich_repr__


class DiffractionResult(LinearPotentialFlowResult):

    def __init__(self, problem, *args, **kwargs):
        super().__init__(problem, *args, **kwargs)

    _str_other_attributes = DiffractionProblem._str_other_attributes
    _specific_rich_repr = DiffractionProblem._specific_rich_repr

    @property
    def records(self):
        params = self.problem._asdict()
        FK = froude_krylov_force(self.problem)
        return [dict(**params,
                     influenced_dof=dof,
                     diffraction_force=self.forces[dof],
                     Froude_Krylov_force=FK[dof])
                for dof in self.influenced_dofs]


class RadiationResult(LinearPotentialFlowResult):

    def __init__(self, problem, *args, **kwargs):
        super().__init__(problem, *args, **kwargs)
        self.radiating_dof = self.problem.radiating_dof

<<<<<<< HEAD
    def store_force(self, dof, force):
        self.added_masses[dof] = force.real/self.encounter_omega**2
        self.radiation_dampings[dof] = force.imag/self.encounter_omega
=======
    _str_other_attributes = RadiationProblem._str_other_attributes
    _specific_rich_repr = RadiationProblem._specific_rich_repr

    @property
    def added_mass(self):
        return {dof: float(np.real(force)/(self.omega*self.omega)) for (dof, force) in self.forces.items()}

    @property
    def radiation_damping(self):
        return {dof: float(np.imag(force)/self.omega) for (dof, force) in self.forces.items()}

    # Aliases for backward compatibility
    added_masses = added_mass
    radiation_dampings = radiation_damping
>>>>>>> 04c880fd

    @property
    def records(self):
        params = self.problem._asdict()
        return [dict(params,
                     influenced_dof=dof,
<<<<<<< HEAD
                     added_mass=self.added_masses[dof],
                     radiation_damping=self.radiation_dampings[dof])
                for dof in self.influenced_dofs]
=======
                     added_mass=self.added_mass[dof],
                     radiation_damping=self.radiation_damping[dof])
                for dof in self.influenced_dofs]
>>>>>>> 04c880fd
<|MERGE_RESOLUTION|>--- conflicted
+++ resolved
@@ -486,38 +486,26 @@
         super().__init__(problem, *args, **kwargs)
         self.radiating_dof = self.problem.radiating_dof
 
-<<<<<<< HEAD
-    def store_force(self, dof, force):
-        self.added_masses[dof] = force.real/self.encounter_omega**2
-        self.radiation_dampings[dof] = force.imag/self.encounter_omega
-=======
     _str_other_attributes = RadiationProblem._str_other_attributes
     _specific_rich_repr = RadiationProblem._specific_rich_repr
 
     @property
     def added_mass(self):
-        return {dof: float(np.real(force)/(self.omega*self.omega)) for (dof, force) in self.forces.items()}
+        return {dof: float(np.real(force)/(self.encounter_omega*self.encounter_omega)) for (dof, force) in self.forces.items()}
 
     @property
     def radiation_damping(self):
-        return {dof: float(np.imag(force)/self.omega) for (dof, force) in self.forces.items()}
+        return {dof: float(np.imag(force)/self.encounter_omega) for (dof, force) in self.forces.items()}
 
     # Aliases for backward compatibility
     added_masses = added_mass
     radiation_dampings = radiation_damping
->>>>>>> 04c880fd
 
     @property
     def records(self):
         params = self.problem._asdict()
         return [dict(params,
                      influenced_dof=dof,
-<<<<<<< HEAD
-                     added_mass=self.added_masses[dof],
-                     radiation_damping=self.radiation_dampings[dof])
-                for dof in self.influenced_dofs]
-=======
                      added_mass=self.added_mass[dof],
                      radiation_damping=self.radiation_damping[dof])
                 for dof in self.influenced_dofs]
->>>>>>> 04c880fd
