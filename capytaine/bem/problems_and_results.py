--- conflicted
+++ resolved
@@ -193,11 +193,7 @@
                     or len(self.body.mesh.faces) == 0):
                 raise ValueError(f"The mesh of the body {self.body.__short_str__()} is empty.")
 
-<<<<<<< HEAD
-            if (any(self.body.mesh.faces_centers[:, 2] >= self.free_surface + 1e-8)
-                    or any(self.body.mesh.faces_centers[:, 2] <= -self.water_depth)):
-=======
-            panels_above_fs = self.body.mesh.faces_centers[:, 2] >= self.free_surface
+            panels_above_fs = self.body.mesh.faces_centers[:, 2] >= self.free_surface + 1e-8
             panels_below_sb = self.body.mesh.faces_centers[:, 2] <= -self.water_depth
             if (any(panels_above_fs) or any(panels_below_sb)):
 
@@ -208,7 +204,6 @@
                 else:
                     issue = (f"{np.count_nonzero(panels_above_fs)} panels above the free surface " +
                              f"and {np.count_nonzero(panels_below_sb)} panels below the sea bottom")
->>>>>>> 9a5ea0f4
 
                 LOG.warning(
                         f"The mesh of the body {self.body.__short_str__()} has {issue}.\n" +
