--- conflicted
+++ resolved
@@ -120,11 +120,7 @@
 
         return result
 
-<<<<<<< HEAD
-    def solve_all(self, problems, *, direct_method=False, n_jobs=1, progress_bar=True, **kwargs):
-=======
-    def solve_all(self, problems, *, n_jobs=1, progress_bar=True, _check_wavelength=True, **kwargs):
->>>>>>> 00456871
+    def solve_all(self, problems, *, direct_method=False, n_jobs=1, progress_bar=True, _check_wavelength=True, **kwargs):
         """Solve several problems.
         Optional keyword arguments are passed to `BEMSolver.solve`.
 
@@ -156,11 +152,7 @@
                 raise ImportError(f"Setting the `n_jobs` argument to {n_jobs} requires the missing optional dependency 'joblib'.")
             groups_of_problems = LinearPotentialFlowProblem._group_for_parallel_resolution(problems)
             parallel = joblib.Parallel(return_as="generator", n_jobs=n_jobs)
-<<<<<<< HEAD
-            groups_of_results = parallel(joblib.delayed(self.solve_all)(grp, direct_method=direct_method, n_jobs=1, progress_bar=False, **kwargs) for grp in groups_of_problems)
-=======
-            groups_of_results = parallel(joblib.delayed(self.solve_all)(grp, n_jobs=1, progress_bar=False, _check_wavelength=False, **kwargs) for grp in groups_of_problems)
->>>>>>> 00456871
+            groups_of_results = parallel(joblib.delayed(self.solve_all)(grp, direct_method=direct_method, n_jobs=1, progress_bar=False, _check_wavelength=False, **kwargs) for grp in groups_of_problems)
             if progress_bar:
                 groups_of_results = track(groups_of_results,
                                           total=len(groups_of_problems),
