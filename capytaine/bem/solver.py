# Copyright (C) 2017-2019 Matthieu Ancellin
# See LICENSE file at <https://github.com/mancellin/capytaine>
"""Solver for the BEM problem.

.. code-block:: python

    problem = RadiationProblem(...)
    result = BEMSolver(green_functions=..., engine=...).solve(problem)

"""

import logging

import numpy as np

from datetime import datetime

from rich.progress import track

from capytaine.bem.problems_and_results import LinearPotentialFlowProblem
from capytaine.green_functions.delhommeau import Delhommeau
from capytaine.bem.engines import BasicMatrixEngine
from capytaine.io.xarray import problems_from_dataset, assemble_dataset, kochin_data_array
from capytaine.tools.optional_imports import silently_import_optional_dependency
from capytaine.tools.lists_of_points import _normalize_points, _normalize_free_surface_points
<<<<<<< HEAD
from functools import partial
=======
from capytaine.tools.symbolic_multiplication import supporting_symbolic_multiplication
>>>>>>> a0e57305

LOG = logging.getLogger(__name__)


class BEMSolver:
    """
    Solver for linear potential flow problems.

    Parameters
    ----------
    green_function: AbstractGreenFunction, optional
        Object handling the computation of the Green function.
        (default: :class:`~capytaine.green_function.delhommeau.Delhommeau`)
    engine: MatrixEngine, optional
        Object handling the building of matrices and the resolution of linear systems with these matrices.
        (default: :class:`~capytaine.bem.engines.BasicMatrixEngine`)

    Attributes
    ----------
    exportable_settings : dict
        Settings of the solver that can be saved to reinit the same solver later.
    """

    def __init__(self, *, green_function=None, engine=None):
        self.green_function = Delhommeau() if green_function is None else green_function
        self.engine = BasicMatrixEngine() if engine is None else engine

        try:
            self.exportable_settings = {
                **self.green_function.exportable_settings,
                **self.engine.exportable_settings
            }
        except AttributeError:
            pass

    def __str__(self):
        return f"BEMSolver(engine={self.engine}, green_function={self.green_function})"

    def __repr__(self):
        return self.__str__()

    def _repr_pretty_(self, p, cycle):
        p.text(self.__str__())

    @classmethod
    def from_exported_settings(settings):
        raise NotImplementedError

    def solve(self, problem, method='indirect', keep_details=True, _check_wavelength=True):
        """Solve the linear potential flow problem.

        Parameters
        ----------
        problem: LinearPotentialFlowProblem
            the problem to be solved
        method: string, optional
            select boundary integral approach indirect (i.e.Nemoh)/direct (i.e.WAMIT) (default: indirect)
        keep_details: bool, optional
            if True, store the sources and the potential on the floating body in the output object
            (default: True)
        _check_wavelength: bool, optional
            if True, check the mesh resolution with respect to the wavelength

        Returns
        -------
        LinearPotentialFlowResult
            an object storing the problem data and its results
        """
        LOG.info("Solve %s.", problem)

        if _check_wavelength: self._check_wavelength([problem])

        linear_solver = supporting_symbolic_multiplication(self.engine.linear_solver)
        if (method == 'direct'):
          S, D = self.engine.build_matrices(
              problem.body.mesh, problem.body.mesh,
              problem.free_surface, problem.water_depth, problem.wavenumber,
              self.green_function, adjoint_double_layer=False
          )

          potential = linear_solver(D, S @ problem.boundary_condition)
          sources = None
        else:
          S, K = self.engine.build_matrices(
              problem.body.mesh, problem.body.mesh,
              problem.free_surface, problem.water_depth, problem.wavenumber,
              self.green_function, adjoint_double_layer=True
          )

          sources = linear_solver(K, problem.boundary_condition)
          potential = S @ sources

        pressure = 1j * problem.omega * problem.rho * potential

        forces = problem.body.integrate_pressure(pressure)

        if not keep_details:
            result = problem.make_results_container(forces)
        else:
            result = problem.make_results_container(forces, sources, potential, pressure)

        LOG.debug("Done!")

        return result

    def solve_all(self, problems, *, method='indirect', n_jobs=1, progress_bar=True, _check_wavelength=True, **kwargs):
        """Solve several problems.
        Optional keyword arguments are passed to `BEMSolver.solve`.

        Parameters
        ----------
        problems: list of LinearPotentialFlowProblem
            several problems to be solved
        method: string, optional
            select boundary integral approach indirect (i.e.Nemoh)/direct (i.e.WAMIT) (default: indirect)
        n_jobs: int, optional (default: 1)
            the number of jobs to run in parallel using the optional dependency `joblib`
            By defaults: do not use joblib and solve sequentially.
        progress_bar: bool, optional (default: True)
            Display a progress bar while solving

        Returns
        -------
        list of LinearPotentialFlowResult
            the solved problems
        """
        if _check_wavelength: self._check_wavelength(problems)

        if n_jobs == 1:  # force sequential resolution
            problems = sorted(problems)
            if progress_bar:
                problems = track(problems, total=len(problems), description="Solving BEM problems")
            return [self.solve(pb, method=method, _check_wavelength=False, **kwargs) for pb in problems]
        else:
            groups_of_problems = LinearPotentialFlowProblem._group_for_parallel_resolution(problems)
<<<<<<< HEAD
            groups_of_results = self.parallel(groups_of_problems,n_jobs,**kwargs)
=======
            parallel = joblib.Parallel(return_as="generator", n_jobs=n_jobs)
            groups_of_results = parallel(joblib.delayed(self.solve_all)(grp, method=method, n_jobs=1, progress_bar=False, _check_wavelength=False, **kwargs) for grp in groups_of_problems)
            if progress_bar:
                groups_of_results = track(groups_of_results,
                                          total=len(groups_of_problems),
                                          description=f"Solving BEM problems with {n_jobs} threads:")
>>>>>>> a0e57305
            results = [res for grp in groups_of_results for res in grp]  # flatten the nested list
            return results
        
    def parallel(self,problems,n_jobs=1,**kwargs)->list:
        """handles the parallelization of solvers depending on linear solver"""

        #FIXME: fix kwargs addition, getting pickle error
#         from capytaine.matrices import linear_solvers
#         print(self.engine.linear_solver,self.engine.linear_solver is linear_solvers.gpu_direct)
#         if self.engine.linear_solver is linear_solvers.gpu_direct:
#             LOG.info(f'using parallel gpu solver with {n_jobs} jobs')
#             from torch.multiprocessing import Pool, Process, set_start_method
#             try:
#                 set_start_method('spawn')
#             except RuntimeError:
#                 pass
# 
#             pool = Pool(n_jobs)
# 
#             #probs = [(self,pb,kwargs) for pb in problems]
#             
#             return pool.map(self.solve,problems)
# 
#         else:
        
        LOG.info(f'using joblib parallel solver with {n_jobs} jobs')
        joblib = silently_import_optional_dependency("joblib")
        if joblib is None:
            raise ImportError(f"Setting the `n_jobs` argument to {n_jobs} requires the missing optional dependency 'joblib'.")            
        return joblib.Parallel(n_jobs=n_jobs)(joblib.delayed(self.solve_all)(grp, n_jobs=1, **kwargs) for grp in problems)



    @staticmethod
    def _check_wavelength(problems):
        """Display a warning if some of the problems have a mesh resolution
        that might not be sufficient for the given wavelength."""
        risky_problems = [pb for pb in problems
                          if pb.wavelength < pb.body.minimal_computable_wavelength]
        nb_risky_problems = len(risky_problems)
        if nb_risky_problems == 1:
            pb = risky_problems[0]
            freq_type = risky_problems[0].provided_freq_type
            freq = pb.__getattribute__(freq_type)
            LOG.warning(f"Mesh resolution for {pb}:\n"
                    f"The resolution of the mesh of the body {pb.body.__short_str__()} might "
                    f"be insufficient for {freq_type}={freq}.\n"
                     "This warning appears because the largest panel of this mesh "
                    f"has radius {pb.body.mesh.faces_radiuses.max():.3f} > wavelength/8."
                    )
        elif nb_risky_problems > 1:
            freq_type = risky_problems[0].provided_freq_type
            freqs = np.array([pb.__getattribute__(freq_type) for pb in risky_problems])
            LOG.warning(f"Mesh resolution for {nb_risky_problems} problems:\n"
                         "The resolution of the mesh might be insufficient "
                        f"for {freq_type} ranging from {freqs.min():.3f} to {freqs.max():.3f}.\n"
                         "This warning appears when the largest panel of this mesh "
                         "has radius > wavelength/8."
                    )

    def fill_dataset(self, dataset, bodies, *, method='indirect', n_jobs=1, **kwargs):
        """Solve a set of problems defined by the coordinates of an xarray dataset.

        Parameters
        ----------
        dataset : xarray Dataset
            dataset containing the problems parameters: frequency, radiating_dof, water_depth, ...
        bodies : FloatingBody or list of FloatingBody
            The body or bodies involved in the problems
            They should all have different names.
        method: string, optional
            select boundary integral approach indirect (i.e.Nemoh)/direct (i.e.WAMIT) (default: indirect)
        n_jobs: int, optional (default: 1)
            the number of jobs to run in parallel using the optional dependency `joblib`
            By defaults: do not use joblib and solve sequentially.
        progress_bar: bool, optional (default: True)
            Display a progress bar while solving

        Returns
        -------
        xarray Dataset
        """
        attrs = {'start_of_computation': datetime.now().isoformat(),
                 **self.exportable_settings}
        problems = problems_from_dataset(dataset, bodies)
        if 'theta' in dataset.coords:
            results = self.solve_all(problems, keep_details=True, method=method, n_jobs=n_jobs)
            kochin = kochin_data_array(results, dataset.coords['theta'])
            dataset = assemble_dataset(results, attrs=attrs, **kwargs)
            dataset.update(kochin)
        else:
            results = self.solve_all(problems, keep_details=False, method=method, n_jobs=n_jobs)
            dataset = assemble_dataset(results, attrs=attrs, **kwargs)
        return dataset


    def compute_potential(self, points, result):
        """Compute the value of the potential at given points for a previously solved potential flow problem.

        Parameters
        ----------
        points: array of shape (3,) or (N, 3), or 3-ple of arrays returned by meshgrid, or cpt.Mesh or cpt.CollectionOfMeshes object
            Coordinates of the point(s) at which the potential should be computed
        result: LinearPotentialFlowResult
            The return of the BEM solver

        Returns
        -------
        complex-valued array of shape (1,) or (N,) or (nx, ny, nz) or (mesh.nb_faces,) depending of the kind of input
            The value of the potential at the points

        Raises
        ------
        Exception: if the :code:`LinearPotentialFlowResult` object given as input does not contain the source distribution.
        """
        points, output_shape = _normalize_points(points, keep_mesh=True)
        if result.sources is None:
            raise Exception(f"""The values of the sources of {result} cannot been found.
            They probably have not been stored by the solver because the option keep_details=True have not been set or the direct method has been used.
            Please re-run the resolution with the indirect method and keep_details=True.""")

        S, _ = self.green_function.evaluate(points, result.body.mesh, result.free_surface, result.water_depth, result.wavenumber)
        potential = S @ result.sources  # Sum the contributions of all panels in the mesh
        return potential.reshape(output_shape)


    def compute_velocity(self, points, result):
        """Compute the value of the velocity vector at given points for a previously solved potential flow problem.

        Parameters
        ----------
        points: array of shape (3,) or (N, 3), or 3-ple of arrays returned by meshgrid, or cpt.Mesh or cpt.CollectionOfMeshes object
            Coordinates of the point(s) at which the velocity should be computed
        result: LinearPotentialFlowResult
            The return of the BEM solver

        Returns
        -------
        complex-valued array of shape (3,) or (N,, 3) or (nx, ny, nz, 3) or (mesh.nb_faces, 3) depending of the kind of input
            The value of the velocity at the points

        Raises
        ------
        Exception: if the :code:`LinearPotentialFlowResult` object given as input does not contain the source distribution.
        """
        points, output_shape = _normalize_points(points, keep_mesh=True)

        if result.sources is None:
            raise Exception(f"""The values of the sources of {result} cannot been found.
            They probably have not been stored by the solver because the option keep_details=True have not been set or the direct method has been used.
            Please re-run the resolution with the indirect method and keep_details=True.""")

        _, gradG = self.green_function.evaluate(points, result.body.mesh, result.free_surface, result.water_depth, result.wavenumber,
                                                early_dot_product=False)
        velocities = np.einsum('ijk,j->ik', gradG, result.sources)  # Sum the contributions of all panels in the mesh
        return velocities.reshape((*output_shape, 3))


    def compute_pressure(self, points, result):
        """Compute the value of the pressure at given points for a previously solved potential flow problem.

        Parameters
        ----------
        points: array of shape (3,) or (N, 3), or 3-ple of arrays returned by meshgrid, or cpt.Mesh or cpt.CollectionOfMeshes object
            Coordinates of the point(s) at which the pressure should be computed
        result: LinearPotentialFlowResult
            The return of the BEM solver

        Returns
        -------
        complex-valued array of shape (1,) or (N,) or (nx, ny, nz) or (mesh.nb_faces,) depending of the kind of input
            The value of the pressure at the points

        Raises
        ------
        Exception: if the :code:`LinearPotentialFlowResult` object given as input does not contain the source distribution.
        """
        return 1j * result.omega * result.rho * self.compute_potential(points, result)


    def compute_free_surface_elevation(self, points, result):
        """Compute the value of the free surface elevation at given points for a previously solved potential flow problem.

        Parameters
        ----------
        points: array of shape (2,) or (N, 2), or 2-ple of arrays returned by meshgrid, or cpt.Mesh or cpt.CollectionOfMeshes object
            Coordinates of the point(s) at which the free surface elevation should be computed
        result: LinearPotentialFlowResult
            The return of the BEM solver

        Returns
        -------
        complex-valued array of shape (1,) or (N,) or (nx, ny, nz) or (mesh.nb_faces,) depending of the kind of input
            The value of the free surface elevation at the points

        Raises
        ------
        Exception: if the :code:`LinearPotentialFlowResult` object given as input does not contain the source distribution.
        """
        points, output_shape = _normalize_free_surface_points(points, keep_mesh=True)

        fs_elevation = 1j*result.omega/result.g * self.compute_potential(points, result)
        return fs_elevation.reshape(output_shape)


    ## Legacy

    def get_potential_on_mesh(self, result, mesh, chunk_size=50):
        """Compute the potential on a mesh for the potential field of a previously solved problem.
        Since the interaction matrix does not need to be computed in full to compute the matrix-vector product,
        only a few lines are evaluated at a time to reduce the memory cost of the operation.

        The newer method :code:`compute_potential` should be preferred in the future.

        Parameters
        ----------
        result : LinearPotentialFlowResult
            the return of the BEM solver
        mesh : Mesh or CollectionOfMeshes
            a mesh
        chunk_size: int, optional
            Number of lines to compute in the matrix.
            (legacy, should be passed as an engine setting instead).

        Returns
        -------
        array of shape (mesh.nb_faces,)
            potential on the faces of the mesh

        Raises
        ------
        Exception: if the :code:`Result` object given as input does not contain the source distribution.
        """
        LOG.info(f"Compute potential on {mesh.name} for {result}.")

        if result.sources is None:
            raise Exception(f"""The values of the sources of {result} cannot been found.
            They probably have not been stored by the solver because the option keep_details=True have not been set or the direct method has been used.
            Please re-run the resolution with the indirect method and keep_details=True.""")

        if chunk_size > mesh.nb_faces:
            S = self.engine.build_S_matrix(
                mesh,
                result.body.mesh,
                result.free_surface, result.water_depth, result.wavenumber,
                self.green_function
            )
            phi = S @ result.sources

        else:
            phi = np.empty((mesh.nb_faces,), dtype=np.complex128)
            for i in range(0, mesh.nb_faces, chunk_size):
                faces_to_extract = list(range(i, min(i+chunk_size, mesh.nb_faces)))
                S = self.engine.build_S_matrix(
                    mesh.extract_faces(faces_to_extract),
                    result.body.mesh,
                    result.free_surface, result.water_depth, result.wavenumber,
                    self.green_function
                )
                phi[i:i+chunk_size] = S @ result.sources

        LOG.debug(f"Done computing potential on {mesh.name} for {result}.")

        return phi

    def get_free_surface_elevation(self, result, free_surface, keep_details=False):
        """Compute the elevation of the free surface on a mesh for a previously solved problem.

        The newer method :code:`compute_free_surface_elevation` should be preferred in the future.

        Parameters
        ----------
        result : LinearPotentialFlowResult
            the return of the solver
        free_surface : FreeSurface
            a meshed free surface
        keep_details : bool, optional
            if True, keep the free surface elevation in the LinearPotentialFlowResult (default:False)

        Returns
        -------
        array of shape (free_surface.nb_faces,)
            the free surface elevation on each faces of the meshed free surface

        Raises
        ------
        Exception: if the :code:`Result` object given as input does not contain the source distribution.
        """
        fs_elevation = 1j*result.omega/result.g * self.get_potential_on_mesh(result, free_surface.mesh)
        if keep_details:
            result.fs_elevation[free_surface] = fs_elevation
<<<<<<< HEAD
        return fs_elevation

# #GPU SOLVER
# def parallel_solve_function(inst,problem,kwargs=None):
#     if kwargs:
#         return inst.solve(problem, **kwargs)
#     return inst.solve(problem)
=======
        return fs_elevation
>>>>>>> a0e57305
<|MERGE_RESOLUTION|>--- conflicted
+++ resolved
@@ -23,11 +23,8 @@
 from capytaine.io.xarray import problems_from_dataset, assemble_dataset, kochin_data_array
 from capytaine.tools.optional_imports import silently_import_optional_dependency
 from capytaine.tools.lists_of_points import _normalize_points, _normalize_free_surface_points
-<<<<<<< HEAD
-from functools import partial
-=======
+
 from capytaine.tools.symbolic_multiplication import supporting_symbolic_multiplication
->>>>>>> a0e57305
 
 LOG = logging.getLogger(__name__)
 
@@ -163,47 +160,16 @@
             return [self.solve(pb, method=method, _check_wavelength=False, **kwargs) for pb in problems]
         else:
             groups_of_problems = LinearPotentialFlowProblem._group_for_parallel_resolution(problems)
-<<<<<<< HEAD
-            groups_of_results = self.parallel(groups_of_problems,n_jobs,**kwargs)
-=======
+
             parallel = joblib.Parallel(return_as="generator", n_jobs=n_jobs)
             groups_of_results = parallel(joblib.delayed(self.solve_all)(grp, method=method, n_jobs=1, progress_bar=False, _check_wavelength=False, **kwargs) for grp in groups_of_problems)
             if progress_bar:
                 groups_of_results = track(groups_of_results,
                                           total=len(groups_of_problems),
                                           description=f"Solving BEM problems with {n_jobs} threads:")
->>>>>>> a0e57305
             results = [res for grp in groups_of_results for res in grp]  # flatten the nested list
             return results
         
-    def parallel(self,problems,n_jobs=1,**kwargs)->list:
-        """handles the parallelization of solvers depending on linear solver"""
-
-        #FIXME: fix kwargs addition, getting pickle error
-#         from capytaine.matrices import linear_solvers
-#         print(self.engine.linear_solver,self.engine.linear_solver is linear_solvers.gpu_direct)
-#         if self.engine.linear_solver is linear_solvers.gpu_direct:
-#             LOG.info(f'using parallel gpu solver with {n_jobs} jobs')
-#             from torch.multiprocessing import Pool, Process, set_start_method
-#             try:
-#                 set_start_method('spawn')
-#             except RuntimeError:
-#                 pass
-# 
-#             pool = Pool(n_jobs)
-# 
-#             #probs = [(self,pb,kwargs) for pb in problems]
-#             
-#             return pool.map(self.solve,problems)
-# 
-#         else:
-        
-        LOG.info(f'using joblib parallel solver with {n_jobs} jobs')
-        joblib = silently_import_optional_dependency("joblib")
-        if joblib is None:
-            raise ImportError(f"Setting the `n_jobs` argument to {n_jobs} requires the missing optional dependency 'joblib'.")            
-        return joblib.Parallel(n_jobs=n_jobs)(joblib.delayed(self.solve_all)(grp, n_jobs=1, **kwargs) for grp in problems)
-
 
 
     @staticmethod
@@ -464,14 +430,4 @@
         fs_elevation = 1j*result.omega/result.g * self.get_potential_on_mesh(result, free_surface.mesh)
         if keep_details:
             result.fs_elevation[free_surface] = fs_elevation
-<<<<<<< HEAD
-        return fs_elevation
-
-# #GPU SOLVER
-# def parallel_solve_function(inst,problem,kwargs=None):
-#     if kwargs:
-#         return inst.solve(problem, **kwargs)
-#     return inst.solve(problem)
-=======
-        return fs_elevation
->>>>>>> a0e57305
+        return fs_elevation