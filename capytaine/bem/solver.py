--- conflicted
+++ resolved
@@ -151,17 +151,12 @@
         ----------
         dataset : xarray Dataset
             dataset containing the problems parameters: frequency, radiating_dof, water_depth, ...
-<<<<<<< HEAD
-        bodies : list of FloatingBody
-            the bodies involved in the problems
+        bodies : FloatingBody or list of FloatingBody
+            The body or bodies involved in the problems
+            They should all have different names.
         n_jobs: optional int
             the number of jobs to run in parallel using the optional dependency `joblib`
             By defaults: if `joblib` is installed, use all available cores, else solve sequentially.
-=======
-        bodies : FloatingBody or list of FloatingBody
-            The body or bodies involved in the problems
-            They should all have different names.
->>>>>>> 2857fa98
 
         Returns
         -------
