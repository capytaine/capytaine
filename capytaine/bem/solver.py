# Copyright (C) 2017-2019 Matthieu Ancellin
# See LICENSE file at <https://github.com/mancellin/capytaine>
"""Solver for the BEM problem.

.. code-block:: python

    problem = RadiationProblem(...)
    result = BEMSolver(green_functions=..., engine=...).solve(problem)

"""

import logging

import numpy as np

from datetime import datetime

from rich.progress import track

from capytaine.bem.problems_and_results import LinearPotentialFlowProblem
from capytaine.green_functions.delhommeau import Delhommeau
from capytaine.bem.engines import BasicMatrixEngine
from capytaine.io.xarray import problems_from_dataset, assemble_dataset, kochin_data_array
from capytaine.tools.optional_imports import silently_import_optional_dependency
from capytaine.tools.lists_of_points import _normalize_points, _normalize_free_surface_points
from capytaine.tools.symbolic_multiplication import supporting_symbolic_multiplication

LOG = logging.getLogger(__name__)

class BEMSolver:
    """
    Solver for linear potential flow problems.

    Parameters
    ----------
    green_function: AbstractGreenFunction, optional
        Object handling the computation of the Green function.
        (default: :class:`~capytaine.green_function.delhommeau.Delhommeau`)
    engine: MatrixEngine, optional
        Object handling the building of matrices and the resolution of linear systems with these matrices.
        (default: :class:`~capytaine.bem.engines.BasicMatrixEngine`)

    Attributes
    ----------
    exportable_settings : dict
        Settings of the solver that can be saved to reinit the same solver later.
    """

    def __init__(self, *, green_function=None, engine=None):
        self.green_function = Delhommeau() if green_function is None else green_function
        self.engine = BasicMatrixEngine() if engine is None else engine

        try:
            self.exportable_settings = {
                **self.green_function.exportable_settings,
                **self.engine.exportable_settings
            }
        except AttributeError:
            pass

    def __str__(self):
        return f"BEMSolver(engine={self.engine}, green_function={self.green_function})"

    def __repr__(self):
        return self.__str__()

    def _repr_pretty_(self, p, cycle):
        p.text(self.__str__())

    @classmethod
    def from_exported_settings(settings):
        raise NotImplementedError

<<<<<<< HEAD
    def solve(self, problem, direct_method=False, keep_details=True):
=======
    def solve(self, problem, keep_details=True, _check_wavelength=True):
>>>>>>> 9e1233d8
        """Solve the linear potential flow problem.

        Parameters
        ----------
        problem: LinearPotentialFlowProblem
            the problem to be solved
        keep_details: bool, optional
            if True, store the sources and the potential on the floating body in the output object
            (default: True)
        _check_wavelength: bool, optional
            if True, check the mesh resolution with respect to the wavelength

        Returns
        -------
        LinearPotentialFlowResult
            an object storing the problem data and its results
        """
        LOG.info("Solve %s.", problem)
<<<<<<< HEAD
        
=======

        if _check_wavelength: self._check_wavelength([problem])

>>>>>>> 9e1233d8
        S, K = self.engine.build_matrices(
            problem.body.mesh, problem.body.mesh,
            problem.free_surface, problem.water_depth, problem.wavenumber,
            self.green_function, direct_method=direct_method
        )
<<<<<<< HEAD

        if direct_method:
          potential = self.engine.linear_solver(K, S @ problem.boundary_condition)
        else:
          sources = self.engine.linear_solver(K, problem.boundary_condition)
          potential = S @ sources

=======
        linear_solver = supporting_symbolic_multiplication(self.engine.linear_solver)
        sources = linear_solver(K, problem.boundary_condition)
        potential = S @ sources
>>>>>>> 9e1233d8
        pressure = 1j * problem.omega * problem.rho * potential

        forces = problem.body.integrate_pressure(pressure)

        if not keep_details:
            result = problem.make_results_container(forces)
        else:
            result = problem.make_results_container(forces, sources, potential, pressure)

        LOG.debug("Done!")
        
        return result

    def solve_all(self, problems, *, direct_method=False, n_jobs=1, progress_bar=True, **kwargs):
        """Solve several problems.
        Optional keyword arguments are passed to `BEMSolver.solve`.

        Parameters
        ----------
        problems: list of LinearPotentialFlowProblem
            several problems to be solved
        n_jobs: int, optional (default: 1)
            the number of jobs to run in parallel using the optional dependency `joblib`
            By defaults: do not use joblib and solve sequentially.
        progress_bar: bool, optional (default: True)
            Display a progress bar while solving

        Returns
        -------
        list of LinearPotentialFlowResult
            the solved problems
        """
        self._check_wavelength(problems)
        if n_jobs == 1:  # force sequential resolution
            problems = sorted(problems)
            if progress_bar:
                problems = track(problems, total=len(problems), description="Solving BEM problems")
<<<<<<< HEAD
            return [self.solve(pb, direct_method=direct_method, **kwargs) for pb in problems]
=======
            return [self.solve(pb, _check_wavelength=False, **kwargs) for pb in problems]
>>>>>>> 9e1233d8
        else:
            joblib = silently_import_optional_dependency("joblib")
            if joblib is None:
                raise ImportError(f"Setting the `n_jobs` argument to {n_jobs} requires the missing optional dependency 'joblib'.")
            groups_of_problems = LinearPotentialFlowProblem._group_for_parallel_resolution(problems)
            parallel = joblib.Parallel(return_as="generator", n_jobs=n_jobs)
            groups_of_results = parallel(joblib.delayed(self.solve_all)(grp, direct_method=direct_method, n_jobs=1, progress_bar=False, **kwargs) for grp in groups_of_problems)
            if progress_bar:
                groups_of_results = track(groups_of_results,
                                          total=len(groups_of_problems),
                                          description=f"Solving BEM problems with {n_jobs} threads:")
            results = [res for grp in groups_of_results for res in grp]  # flatten the nested list
            return results

<<<<<<< HEAD
    def fill_dataset(self, dataset, bodies, *, direct_method=False, n_jobs=1, **kwargs):
=======
    @staticmethod
    def _check_wavelength(problems):
        """Display a warning if some of the problems have a mesh resolution
        that might not be sufficient for the given wavelength."""
        risky_problems = [pb for pb in problems
                          if pb.wavelength < pb.body.minimal_computable_wavelength]
        nb_risky_problems = len(risky_problems)
        if nb_risky_problems == 1:
            pb = risky_problems[0]
            freq_type = risky_problems[0].provided_freq_type
            freq = pb.__getattribute__(freq_type)
            LOG.warning(f"Mesh resolution for {pb}:\n"
                    f"The resolution of the mesh of the body {pb.body.__short_str__()} might "
                    f"be insufficient for {freq_type}={freq}.\n"
                     "This warning appears because the largest panel of this mesh "
                    f"has radius {pb.body.mesh.faces_radiuses.max():.3f} > wavelength/8."
                    )
        elif nb_risky_problems > 1:
            freq_type = risky_problems[0].provided_freq_type
            freqs = np.array([pb.__getattribute__(freq_type) for pb in risky_problems])
            LOG.warning(f"Mesh resolution for {nb_risky_problems} problems:\n"
                         "The resolution of the mesh might be insufficient "
                        f"for {freq_type} ranging from {freqs.min():.3f} to {freqs.max():.3f}.\n"
                         "This warning appears when the largest panel of this mesh "
                         "has radius > wavelength/8."
                    )

    def fill_dataset(self, dataset, bodies, *, n_jobs=1, **kwargs):
>>>>>>> 9e1233d8
        """Solve a set of problems defined by the coordinates of an xarray dataset.

        Parameters
        ----------
        dataset : xarray Dataset
            dataset containing the problems parameters: frequency, radiating_dof, water_depth, ...
        bodies : FloatingBody or list of FloatingBody
            The body or bodies involved in the problems
            They should all have different names.
        n_jobs: int, optional (default: 1)
            the number of jobs to run in parallel using the optional dependency `joblib`
            By defaults: do not use joblib and solve sequentially.
        progress_bar: bool, optional (default: True)
            Display a progress bar while solving

        Returns
        -------
        xarray Dataset
        """
        attrs = {'start_of_computation': datetime.now().isoformat(),
                 **self.exportable_settings}
        problems = problems_from_dataset(dataset, bodies)
        if 'theta' in dataset.coords:
            results = self.solve_all(problems, keep_details=True, direct_method=direct_method, n_jobs=n_jobs)
            kochin = kochin_data_array(results, dataset.coords['theta'])
            dataset = assemble_dataset(results, attrs=attrs, **kwargs)
            dataset.update(kochin)
        else:
            results = self.solve_all(problems, keep_details=False, direct_method=direct_method, n_jobs=n_jobs)
            dataset = assemble_dataset(results, attrs=attrs, **kwargs)
        return dataset


    def compute_potential(self, points, result):
        """Compute the value of the potential at given points for a previously solved potential flow problem.

        Parameters
        ----------
        points: array of shape (3,) or (N, 3), or 3-ple of arrays returned by meshgrid, or cpt.Mesh or cpt.CollectionOfMeshes object
            Coordinates of the point(s) at which the potential should be computed
        result: LinearPotentialFlowResult
            The return of the BEM solver

        Returns
        -------
        complex-valued array of shape (1,) or (N,) or (nx, ny, nz) or (mesh.nb_faces,) depending of the kind of input
            The value of the potential at the points

        Raises
        ------
        Exception: if the :code:`LinearPotentialFlowResult` object given as input does not contain the source distribution.
        """
        points, output_shape = _normalize_points(points, keep_mesh=True)
        if result.sources is None:
            raise Exception(f"""The values of the sources of {result} cannot been found.
            They probably have not been stored by the solver because the option keep_details=True have not been set.
            Please re-run the resolution with this option.""")

        S, _ = self.green_function.evaluate(points, result.body.mesh, result.free_surface, result.water_depth, result.wavenumber)
        potential = S @ result.sources  # Sum the contributions of all panels in the mesh
        return potential.reshape(output_shape)


    def compute_velocity(self, points, result):
        """Compute the value of the velocity vector at given points for a previously solved potential flow problem.

        Parameters
        ----------
        points: array of shape (3,) or (N, 3), or 3-ple of arrays returned by meshgrid, or cpt.Mesh or cpt.CollectionOfMeshes object
            Coordinates of the point(s) at which the velocity should be computed
        result: LinearPotentialFlowResult
            The return of the BEM solver

        Returns
        -------
        complex-valued array of shape (3,) or (N,, 3) or (nx, ny, nz, 3) or (mesh.nb_faces, 3) depending of the kind of input
            The value of the velocity at the points

        Raises
        ------
        Exception: if the :code:`LinearPotentialFlowResult` object given as input does not contain the source distribution.
        """
        points, output_shape = _normalize_points(points, keep_mesh=True)

        if result.sources is None:
            raise Exception(f"""The values of the sources of {result} cannot been found.
            They probably have not been stored by the solver because the option keep_details=True have not been set.
            Please re-run the resolution with this option.""")

        _, gradG = self.green_function.evaluate(points, result.body.mesh, result.free_surface, result.water_depth, result.wavenumber,
                                                early_dot_product=False)
        velocities = np.einsum('ijk,j->ik', gradG, result.sources)  # Sum the contributions of all panels in the mesh
        return velocities.reshape((*output_shape, 3))


    def compute_pressure(self, points, result):
        """Compute the value of the pressure at given points for a previously solved potential flow problem.

        Parameters
        ----------
        points: array of shape (3,) or (N, 3), or 3-ple of arrays returned by meshgrid, or cpt.Mesh or cpt.CollectionOfMeshes object
            Coordinates of the point(s) at which the pressure should be computed
        result: LinearPotentialFlowResult
            The return of the BEM solver

        Returns
        -------
        complex-valued array of shape (1,) or (N,) or (nx, ny, nz) or (mesh.nb_faces,) depending of the kind of input
            The value of the pressure at the points

        Raises
        ------
        Exception: if the :code:`LinearPotentialFlowResult` object given as input does not contain the source distribution.
        """
        return 1j * result.omega * result.rho * self.compute_potential(points, result)


    def compute_free_surface_elevation(self, points, result):
        """Compute the value of the free surface elevation at given points for a previously solved potential flow problem.

        Parameters
        ----------
        points: array of shape (2,) or (N, 2), or 2-ple of arrays returned by meshgrid, or cpt.Mesh or cpt.CollectionOfMeshes object
            Coordinates of the point(s) at which the free surface elevation should be computed
        result: LinearPotentialFlowResult
            The return of the BEM solver

        Returns
        -------
        complex-valued array of shape (1,) or (N,) or (nx, ny, nz) or (mesh.nb_faces,) depending of the kind of input
            The value of the free surface elevation at the points

        Raises
        ------
        Exception: if the :code:`LinearPotentialFlowResult` object given as input does not contain the source distribution.
        """
        points, output_shape = _normalize_free_surface_points(points, keep_mesh=True)

        fs_elevation = 1j*result.omega/result.g * self.compute_potential(points, result)
        return fs_elevation.reshape(output_shape)


    ## Legacy

    def get_potential_on_mesh(self, result, mesh, chunk_size=50):
        """Compute the potential on a mesh for the potential field of a previously solved problem.
        Since the interaction matrix does not need to be computed in full to compute the matrix-vector product,
        only a few lines are evaluated at a time to reduce the memory cost of the operation.

        The newer method :code:`compute_potential` should be preferred in the future.

        Parameters
        ----------
        result : LinearPotentialFlowResult
            the return of the BEM solver
        mesh : Mesh or CollectionOfMeshes
            a mesh
        chunk_size: int, optional
            Number of lines to compute in the matrix.
            (legacy, should be passed as an engine setting instead).

        Returns
        -------
        array of shape (mesh.nb_faces,)
            potential on the faces of the mesh

        Raises
        ------
        Exception: if the :code:`Result` object given as input does not contain the source distribution.
        """
        LOG.info(f"Compute potential on {mesh.name} for {result}.")

        if result.sources is None:
            raise Exception(f"""The values of the sources of {result} cannot been found.
            They probably have not been stored by the solver because the option keep_details=True have not been set.
            Please re-run the resolution with this option.""")

        if chunk_size > mesh.nb_faces:
            S = self.engine.build_S_matrix(
                mesh,
                result.body.mesh,
                result.free_surface, result.water_depth, result.wavenumber,
                self.green_function
            )
            phi = S @ result.sources

        else:
            phi = np.empty((mesh.nb_faces,), dtype=np.complex128)
            for i in range(0, mesh.nb_faces, chunk_size):
                faces_to_extract = list(range(i, min(i+chunk_size, mesh.nb_faces)))
                S = self.engine.build_S_matrix(
                    mesh.extract_faces(faces_to_extract),
                    result.body.mesh,
                    result.free_surface, result.water_depth, result.wavenumber,
                    self.green_function
                )
                phi[i:i+chunk_size] = S @ result.sources

        LOG.debug(f"Done computing potential on {mesh.name} for {result}.")

        return phi

    def get_free_surface_elevation(self, result, free_surface, keep_details=False):
        """Compute the elevation of the free surface on a mesh for a previously solved problem.

        The newer method :code:`compute_free_surface_elevation` should be preferred in the future.

        Parameters
        ----------
        result : LinearPotentialFlowResult
            the return of the solver
        free_surface : FreeSurface
            a meshed free surface
        keep_details : bool, optional
            if True, keep the free surface elevation in the LinearPotentialFlowResult (default:False)

        Returns
        -------
        array of shape (free_surface.nb_faces,)
            the free surface elevation on each faces of the meshed free surface

        Raises
        ------
        Exception: if the :code:`Result` object given as input does not contain the source distribution.
        """
        fs_elevation = 1j*result.omega/result.g * self.get_potential_on_mesh(result, free_surface.mesh)
        if keep_details:
            result.fs_elevation[free_surface] = fs_elevation
        return fs_elevation<|MERGE_RESOLUTION|>--- conflicted
+++ resolved
@@ -71,11 +71,7 @@
     def from_exported_settings(settings):
         raise NotImplementedError
 
-<<<<<<< HEAD
-    def solve(self, problem, direct_method=False, keep_details=True):
-=======
-    def solve(self, problem, keep_details=True, _check_wavelength=True):
->>>>>>> 9e1233d8
+    def solve(self, problem, direct_method=False, keep_details=True, _check_wavelength=True):
         """Solve the linear potential flow problem.
 
         Parameters
@@ -94,31 +90,22 @@
             an object storing the problem data and its results
         """
         LOG.info("Solve %s.", problem)
-<<<<<<< HEAD
-        
-=======
 
         if _check_wavelength: self._check_wavelength([problem])
 
->>>>>>> 9e1233d8
         S, K = self.engine.build_matrices(
             problem.body.mesh, problem.body.mesh,
             problem.free_surface, problem.water_depth, problem.wavenumber,
             self.green_function, direct_method=direct_method
         )
-<<<<<<< HEAD
-
+
+        linear_solver = supporting_symbolic_multiplication(self.engine.linear_solver)
         if direct_method:
-          potential = self.engine.linear_solver(K, S @ problem.boundary_condition)
+          potential = linear_solver(K, S @ problem.boundary_condition)
         else:
-          sources = self.engine.linear_solver(K, problem.boundary_condition)
+          sources = linear_solver(K, problem.boundary_condition)
           potential = S @ sources
 
-=======
-        linear_solver = supporting_symbolic_multiplication(self.engine.linear_solver)
-        sources = linear_solver(K, problem.boundary_condition)
-        potential = S @ sources
->>>>>>> 9e1233d8
         pressure = 1j * problem.omega * problem.rho * potential
 
         forces = problem.body.integrate_pressure(pressure)
@@ -129,7 +116,7 @@
             result = problem.make_results_container(forces, sources, potential, pressure)
 
         LOG.debug("Done!")
-        
+
         return result
 
     def solve_all(self, problems, *, direct_method=False, n_jobs=1, progress_bar=True, **kwargs):
@@ -156,11 +143,7 @@
             problems = sorted(problems)
             if progress_bar:
                 problems = track(problems, total=len(problems), description="Solving BEM problems")
-<<<<<<< HEAD
-            return [self.solve(pb, direct_method=direct_method, **kwargs) for pb in problems]
-=======
-            return [self.solve(pb, _check_wavelength=False, **kwargs) for pb in problems]
->>>>>>> 9e1233d8
+            return [self.solve(pb, direct_method=direct_method, _check_wavelength=False, **kwargs) for pb in problems]
         else:
             joblib = silently_import_optional_dependency("joblib")
             if joblib is None:
@@ -175,9 +158,6 @@
             results = [res for grp in groups_of_results for res in grp]  # flatten the nested list
             return results
 
-<<<<<<< HEAD
-    def fill_dataset(self, dataset, bodies, *, direct_method=False, n_jobs=1, **kwargs):
-=======
     @staticmethod
     def _check_wavelength(problems):
         """Display a warning if some of the problems have a mesh resolution
@@ -205,8 +185,7 @@
                          "has radius > wavelength/8."
                     )
 
-    def fill_dataset(self, dataset, bodies, *, n_jobs=1, **kwargs):
->>>>>>> 9e1233d8
+    def fill_dataset(self, dataset, bodies, *, direct_method=False, n_jobs=1, **kwargs):
         """Solve a set of problems defined by the coordinates of an xarray dataset.
 
         Parameters
