# Copyright (C) 2017-2019 Matthieu Ancellin
# See LICENSE file at <https://github.com/mancellin/capytaine>
"""Solver for the BEM problem.

.. code-block:: python

    problem = RadiationProblem(...)
    result = BEMSolver(green_functions=..., engine=...).solve(problem)

"""

import logging

import numpy as np

from datetime import datetime

from rich.progress import track

from capytaine.bem.problems_and_results import LinearPotentialFlowProblem
from capytaine.green_functions.delhommeau import Delhommeau
from capytaine.bem.engines import BasicMatrixEngine
from capytaine.io.xarray import problems_from_dataset, assemble_dataset, kochin_data_array
from capytaine.tools.optional_imports import silently_import_optional_dependency
from capytaine.tools.lists_of_points import _normalize_points, _normalize_free_surface_points
from capytaine.tools.symbolic_multiplication import supporting_symbolic_multiplication

LOG = logging.getLogger(__name__)

class BEMSolver:
    """
    Solver for linear potential flow problems.

    Parameters
    ----------
    green_function: AbstractGreenFunction, optional
        Object handling the computation of the Green function.
        (default: :class:`~capytaine.green_function.delhommeau.Delhommeau`)
    engine: MatrixEngine, optional
        Object handling the building of matrices and the resolution of linear systems with these matrices.
        (default: :class:`~capytaine.bem.engines.BasicMatrixEngine`)

    Attributes
    ----------
    exportable_settings : dict
        Settings of the solver that can be saved to reinit the same solver later.
    """

    def __init__(self, *, green_function=None, engine=None):
        self.green_function = Delhommeau() if green_function is None else green_function
        self.engine = BasicMatrixEngine() if engine is None else engine

        try:
            self.exportable_settings = {
                **self.green_function.exportable_settings,
                **self.engine.exportable_settings
            }
        except AttributeError:
            pass

    def __str__(self):
        return f"BEMSolver(engine={self.engine}, green_function={self.green_function})"

    def __repr__(self):
        return self.__str__()

    def _repr_pretty_(self, p, cycle):
        p.text(self.__str__())

    @classmethod
    def from_exported_settings(settings):
        raise NotImplementedError

    def solve(self, problem, keep_details=True, _check_wavelength=True):
        """Solve the linear potential flow problem.

        Parameters
        ----------
        problem: LinearPotentialFlowProblem
            the problem to be solved
        keep_details: bool, optional
            if True, store the sources and the potential on the floating body in the output object
            (default: True)
        _check_wavelength: bool, optional
            if True, check the mesh resolution with respect to the wavelength

        Returns
        -------
        LinearPotentialFlowResult
            an object storing the problem data and its results
        """
        LOG.info("Solve %s.", problem)

<<<<<<< HEAD
        if problem.forward_speed != 0.0:
            omega, wavenumber = problem.encounter_omega, problem.encounter_wavenumber
        else:
            omega, wavenumber = problem.omega, problem.wavenumber
=======
        if _check_wavelength: self._check_wavelength([problem])
>>>>>>> 04c880fd

        S, K = self.engine.build_matrices(
            problem.body.mesh, problem.body.mesh,
            problem.free_surface, problem.water_depth, wavenumber,
            self.green_function
        )
        linear_solver = supporting_symbolic_multiplication(self.engine.linear_solver)
        sources = linear_solver(K, problem.boundary_condition)
        potential = S @ sources

        pressure = 1j * omega * problem.rho * potential
        if problem.forward_speed != 0.0:
            result = problem.make_results_container(sources=sources)
            # Temporary result object to compute the ∇Φ term
            nabla_phi = self._compute_potential_gradient(problem.body.mesh, result)
            pressure += problem.rho * problem.forward_speed * nabla_phi[:, 0]

        forces = problem.body.integrate_pressure(pressure)

        if not keep_details:
            result = problem.make_results_container(forces)
        else:
            result = problem.make_results_container(forces, sources, potential, pressure)

        LOG.debug("Done!")

        return result

    def solve_all(self, problems, *, n_jobs=1, progress_bar=True, **kwargs):
        """Solve several problems.
        Optional keyword arguments are passed to `BEMSolver.solve`.

        Parameters
        ----------
        problems: list of LinearPotentialFlowProblem
            several problems to be solved
        n_jobs: int, optional (default: 1)
            the number of jobs to run in parallel using the optional dependency `joblib`
            By defaults: do not use joblib and solve sequentially.
        progress_bar: bool, optional (default: True)
            Display a progress bar while solving

        Returns
        -------
        list of LinearPotentialFlowResult
            the solved problems
        """
        self._check_wavelength(problems)
        if n_jobs == 1:  # force sequential resolution
            problems = sorted(problems)
            if progress_bar:
                problems = track(problems, total=len(problems), description="Solving BEM problems")
            return [self.solve(pb, _check_wavelength=False, **kwargs) for pb in problems]
        else:
            joblib = silently_import_optional_dependency("joblib")
            if joblib is None:
                raise ImportError(f"Setting the `n_jobs` argument to {n_jobs} requires the missing optional dependency 'joblib'.")
            groups_of_problems = LinearPotentialFlowProblem._group_for_parallel_resolution(problems)
            parallel = joblib.Parallel(return_as="generator", n_jobs=n_jobs)
            groups_of_results = parallel(joblib.delayed(self.solve_all)(grp, n_jobs=1, progress_bar=False, _check_wavelength=False, *kwargs) for grp in groups_of_problems)
            if progress_bar:
                groups_of_results = track(groups_of_results,
                                          total=len(groups_of_problems),
                                          description=f"Solving BEM problems with {n_jobs} threads:")
            results = [res for grp in groups_of_results for res in grp]  # flatten the nested list
            return results

    @staticmethod
    def _check_wavelength(problems):
        """Display a warning if some of the problems have a mesh resolution
        that might not be sufficient for the given wavelength."""
        risky_problems = [pb for pb in problems
                          if pb.wavelength < pb.body.minimal_computable_wavelength]
        nb_risky_problems = len(risky_problems)
        if nb_risky_problems == 1:
            pb = risky_problems[0]
            freq_type = risky_problems[0].provided_freq_type
            freq = pb.__getattribute__(freq_type)
            LOG.warning(f"Mesh resolution for {pb}:\n"
                    f"The resolution of the mesh of the body {pb.body.__short_str__()} might "
                    f"be insufficient for {freq_type}={freq}.\n"
                     "This warning appears because the largest panel of this mesh "
                    f"has radius {pb.body.mesh.faces_radiuses.max():.3f} > wavelength/8."
                    )
        elif nb_risky_problems > 1:
            freq_type = risky_problems[0].provided_freq_type
            freqs = np.array([pb.__getattribute__(freq_type) for pb in risky_problems])
            LOG.warning(f"Mesh resolution for {nb_risky_problems} problems:\n"
                         "The resolution of the mesh might be insufficient "
                        f"for {freq_type} ranging from {freqs.min():.3f} to {freqs.max():.3f}.\n"
                         "This warning appears when the largest panel of this mesh "
                         "has radius > wavelength/8."
                    )

    def fill_dataset(self, dataset, bodies, *, n_jobs=1, **kwargs):
        """Solve a set of problems defined by the coordinates of an xarray dataset.

        Parameters
        ----------
        dataset : xarray Dataset
            dataset containing the problems parameters: frequency, radiating_dof, water_depth, ...
        bodies : FloatingBody or list of FloatingBody
            The body or bodies involved in the problems
            They should all have different names.
        n_jobs: int, optional (default: 1)
            the number of jobs to run in parallel using the optional dependency `joblib`
            By defaults: do not use joblib and solve sequentially.
        progress_bar: bool, optional (default: True)
            Display a progress bar while solving

        Returns
        -------
        xarray Dataset
        """
        attrs = {'start_of_computation': datetime.now().isoformat(),
                 **self.exportable_settings}
        problems = problems_from_dataset(dataset, bodies)
        if 'theta' in dataset.coords:
            results = self.solve_all(problems, keep_details=True, n_jobs=n_jobs)
            kochin = kochin_data_array(results, dataset.coords['theta'])
            dataset = assemble_dataset(results, attrs=attrs, **kwargs)
            dataset.update(kochin)
        else:
            results = self.solve_all(problems, keep_details=False, n_jobs=n_jobs)
            dataset = assemble_dataset(results, attrs=attrs, **kwargs)
        return dataset


    def compute_potential(self, points, result):
        """Compute the value of the potential at given points for a previously solved potential flow problem.

        Parameters
        ----------
        points: array of shape (3,) or (N, 3), or 3-ple of arrays returned by meshgrid, or cpt.Mesh or cpt.CollectionOfMeshes object
            Coordinates of the point(s) at which the potential should be computed
        result: LinearPotentialFlowResult
            The return of the BEM solver

        Returns
        -------
        complex-valued array of shape (1,) or (N,) or (nx, ny, nz) or (mesh.nb_faces,) depending of the kind of input
            The value of the potential at the points

        Raises
        ------
        Exception: if the :code:`LinearPotentialFlowResult` object given as input does not contain the source distribution.
        """
        points, output_shape = _normalize_points(points, keep_mesh=True)
        if result.sources is None:
            raise Exception(f"""The values of the sources of {result} cannot been found.
            They probably have not been stored by the solver because the option keep_details=True have not been set.
            Please re-run the resolution with this option.""")

        S, _ = self.green_function.evaluate(points, result.body.mesh, result.free_surface, result.water_depth, result.encounter_wavenumber)
        potential = S @ result.sources  # Sum the contributions of all panels in the mesh
        return potential.reshape(output_shape)

    def _compute_potential_gradient(self, points, result):
        points, output_shape = _normalize_points(points, keep_mesh=True)

        if result.sources is None:
            raise Exception(f"""The values of the sources of {result} cannot been found.
            They probably have not been stored by the solver because the option keep_details=True have not been set.
            Please re-run the resolution with this option.""")

        _, gradG = self.green_function.evaluate(points, result.body.mesh, result.free_surface, result.water_depth, result.encounter_wavenumber,
                                                early_dot_product=False)
        velocities = np.einsum('ijk,j->ik', gradG, result.sources)  # Sum the contributions of all panels in the mesh
        return velocities.reshape((*output_shape, 3))

    def compute_velocity(self, points, result):
        """Compute the value of the velocity vector at given points for a previously solved potential flow problem.

        Parameters
        ----------
        points: array of shape (3,) or (N, 3), or 3-ple of arrays returned by meshgrid, or cpt.Mesh or cpt.CollectionOfMeshes object
            Coordinates of the point(s) at which the velocity should be computed
        result: LinearPotentialFlowResult
            The return of the BEM solver

        Returns
        -------
        complex-valued array of shape (3,) or (N,, 3) or (nx, ny, nz, 3) or (mesh.nb_faces, 3) depending of the kind of input
            The value of the velocity at the points

        Raises
        ------
        Exception: if the :code:`LinearPotentialFlowResult` object given as input does not contain the source distribution.
        """
        nabla_phi = self._compute_potential_gradient(points, result)
        if result.forward_speed != 0.0:
            nabla_phi[..., 0] -= result.forward_speed
        return nabla_phi


    def compute_pressure(self, points, result):
        """Compute the value of the pressure at given points for a previously solved potential flow problem.

        Parameters
        ----------
        points: array of shape (3,) or (N, 3), or 3-ple of arrays returned by meshgrid, or cpt.Mesh or cpt.CollectionOfMeshes object
            Coordinates of the point(s) at which the pressure should be computed
        result: LinearPotentialFlowResult
            The return of the BEM solver

        Returns
        -------
        complex-valued array of shape (1,) or (N,) or (nx, ny, nz) or (mesh.nb_faces,) depending of the kind of input
            The value of the pressure at the points

        Raises
        ------
        Exception: if the :code:`LinearPotentialFlowResult` object given as input does not contain the source distribution.
        """
<<<<<<< HEAD
        if result.forward_speed != 0:
            pressure = 1j * result.encounter_omega * result.rho * self.compute_potential(points, result)
            nabla_phi = self._compute_potential_gradient(points, result)
            pressure += result.rho * result.forward_speed * nabla_phi[..., 0]
        else:
            pressure = 1j * result.omega * result.rho * self.compute_potential(points, result)
        return pressure
=======
        return 1j * result.omega * result.rho * self.compute_potential(points, result)
>>>>>>> 04c880fd


    def compute_free_surface_elevation(self, points, result):
        """Compute the value of the free surface elevation at given points for a previously solved potential flow problem.

        Parameters
        ----------
        points: array of shape (2,) or (N, 2), or 2-ple of arrays returned by meshgrid, or cpt.Mesh or cpt.CollectionOfMeshes object
            Coordinates of the point(s) at which the free surface elevation should be computed
        result: LinearPotentialFlowResult
            The return of the BEM solver

        Returns
        -------
        complex-valued array of shape (1,) or (N,) or (nx, ny, nz) or (mesh.nb_faces,) depending of the kind of input
            The value of the free surface elevation at the points

        Raises
        ------
        Exception: if the :code:`LinearPotentialFlowResult` object given as input does not contain the source distribution.
        """
        points, output_shape = _normalize_free_surface_points(points, keep_mesh=True)

        if result.forward_speed != 0:
            fs_elevation = -1/result.g * (-1j*result.encounter_omega) * self.compute_potential(points, result)
            nabla_phi = self._compute_potential_gradient(points, result)
            fs_elevation += -1/result.g * result.forward_speed * nabla_phi[..., 0]
        else:
            fs_elevation = -1/result.g * (-1j*result.omega) * self.compute_potential(points, result)

        return fs_elevation.reshape(output_shape)


    ## Legacy

    def get_potential_on_mesh(self, result, mesh, chunk_size=50):
        """Compute the potential on a mesh for the potential field of a previously solved problem.
        Since the interaction matrix does not need to be computed in full to compute the matrix-vector product,
        only a few lines are evaluated at a time to reduce the memory cost of the operation.

        The newer method :code:`compute_potential` should be preferred in the future.

        Parameters
        ----------
        result : LinearPotentialFlowResult
            the return of the BEM solver
        mesh : Mesh or CollectionOfMeshes
            a mesh
        chunk_size: int, optional
            Number of lines to compute in the matrix.
            (legacy, should be passed as an engine setting instead).

        Returns
        -------
        array of shape (mesh.nb_faces,)
            potential on the faces of the mesh

        Raises
        ------
        Exception: if the :code:`Result` object given as input does not contain the source distribution.
        """
        LOG.info(f"Compute potential on {mesh.name} for {result}.")

        if result.sources is None:
            raise Exception(f"""The values of the sources of {result} cannot been found.
            They probably have not been stored by the solver because the option keep_details=True have not been set.
            Please re-run the resolution with this option.""")

        if chunk_size > mesh.nb_faces:
            S = self.engine.build_S_matrix(
                mesh,
                result.body.mesh,
                result.free_surface, result.water_depth, result.wavenumber,
                self.green_function
            )
            phi = S @ result.sources

        else:
            phi = np.empty((mesh.nb_faces,), dtype=np.complex128)
            for i in range(0, mesh.nb_faces, chunk_size):
                faces_to_extract = list(range(i, min(i+chunk_size, mesh.nb_faces)))
                S = self.engine.build_S_matrix(
                    mesh.extract_faces(faces_to_extract),
                    result.body.mesh,
                    result.free_surface, result.water_depth, result.wavenumber,
                    self.green_function
                )
                phi[i:i+chunk_size] = S @ result.sources

        LOG.debug(f"Done computing potential on {mesh.name} for {result}.")

        return phi

    def get_free_surface_elevation(self, result, free_surface, keep_details=False):
        """Compute the elevation of the free surface on a mesh for a previously solved problem.

        The newer method :code:`compute_free_surface_elevation` should be preferred in the future.

        Parameters
        ----------
        result : LinearPotentialFlowResult
            the return of the solver
        free_surface : FreeSurface
            a meshed free surface
        keep_details : bool, optional
            if True, keep the free surface elevation in the LinearPotentialFlowResult (default:False)

        Returns
        -------
        array of shape (free_surface.nb_faces,)
            the free surface elevation on each faces of the meshed free surface

        Raises
        ------
        Exception: if the :code:`Result` object given as input does not contain the source distribution.
        """
        if result.forward_speed != 0.0:
            raise NotImplementedError("For free surface elevation with forward speed, please use the `compute_free_surface_elevation` method.")

        fs_elevation = 1j*result.omega/result.g * self.get_potential_on_mesh(result, free_surface.mesh)
        if keep_details:
            result.fs_elevation[free_surface] = fs_elevation
        return fs_elevation<|MERGE_RESOLUTION|>--- conflicted
+++ resolved
@@ -91,14 +91,12 @@
         """
         LOG.info("Solve %s.", problem)
 
-<<<<<<< HEAD
+        if _check_wavelength: self._check_wavelength([problem])
+
         if problem.forward_speed != 0.0:
             omega, wavenumber = problem.encounter_omega, problem.encounter_wavenumber
         else:
             omega, wavenumber = problem.omega, problem.wavenumber
-=======
-        if _check_wavelength: self._check_wavelength([problem])
->>>>>>> 04c880fd
 
         S, K = self.engine.build_matrices(
             problem.body.mesh, problem.body.mesh,
@@ -313,7 +311,6 @@
         ------
         Exception: if the :code:`LinearPotentialFlowResult` object given as input does not contain the source distribution.
         """
-<<<<<<< HEAD
         if result.forward_speed != 0:
             pressure = 1j * result.encounter_omega * result.rho * self.compute_potential(points, result)
             nabla_phi = self._compute_potential_gradient(points, result)
@@ -321,9 +318,6 @@
         else:
             pressure = 1j * result.omega * result.rho * self.compute_potential(points, result)
         return pressure
-=======
-        return 1j * result.omega * result.rho * self.compute_potential(points, result)
->>>>>>> 04c880fd
 
 
     def compute_free_surface_elevation(self, points, result):
