from importlib import import_module
from scipy.optimize import brentq
import numpy as np

from capytaine.green_functions.abstract_green_function import AbstractGreenFunction, GreenFunctionEvaluationError


class LiangWuNoblesseGF(AbstractGreenFunction):
    """Wrapper for the Fortran implementation of the infinite depth Green function of [Liang, Wu, Noblesse, 2018].

    Uses the same implementation as Delhommeau() for the Rankine and reflected Rankine terms.

    """
<<<<<<< HEAD
    floating_point_precision = 'float64'
=======
    floating_point_precision = "float64"
>>>>>>> 099fad0c

    fortran_core = import_module("capytaine.green_functions.libs.Delhommeau_float64")
    tabulation_grid_shape_index = fortran_core.constants.liang_wu_noblesse
    exportable_settings = {'green_function': "LiangWuNoblesseGF"}

    # Dummy arrays that won't actually be used by the fortran code.
    prony_decomposition = np.zeros((1, 1))
    dispersion_relation_roots = np.empty(1)
    finite_depth_method_index = -9999
    tabulation_nb_integration_points = 1
    tabulated_r_range = np.empty(1)
    tabulated_z_range = np.empty(1)
    tabulated_integrals = np.empty(1)
    dummy_param = -999

    def __str__(self):
        return "LiangWuNoblesseGF()"

    def __repr__(self):
        return "LiangWuNoblesseGF()"

    def _repr_pretty_(self, p, cycle):
        p.text(self.__repr__())

    def evaluate(self,
                 mesh1, mesh2,
                 free_surface=0.0, water_depth=np.inf, wavenumber=1.0,
                 adjoint_double_layer=True, early_dot_product=True
                 ):

        if free_surface == np.inf or water_depth < np.inf:
            raise NotImplementedError("LiangWuNoblesseGF() is only implemented for infinite depth with a free surface")

        if wavenumber == np.inf:
            gf_singularities_index = self.fortran_core.constants.high_freq
        else:
            gf_singularities_index = self.fortran_core.constants.low_freq

        collocation_points, early_dot_product_normals = \
                self._get_colocation_points_and_normals(mesh1, mesh2, adjoint_double_layer)

        S, K = self._init_matrices(
            (collocation_points.shape[0], mesh2.nb_faces), early_dot_product=early_dot_product
        )

        self.fortran_core.matrices.build_matrices(
            collocation_points,  early_dot_product_normals,
            mesh2.vertices,      mesh2.faces + 1,
            mesh2.faces_centers, mesh2.faces_normals,
            mesh2.faces_areas,   mesh2.faces_radiuses,
            *mesh2.quadrature_points,
            wavenumber, np.inf,
            self.tabulation_nb_integration_points, self.tabulation_grid_shape_index,
            self.tabulated_r_range, self.tabulated_z_range, self.tabulated_integrals,
            self.dummy_param, self.prony_decomposition, self.dispersion_relation_roots,
            gf_singularities_index, adjoint_double_layer,
            S, K
        )

        if mesh1 is mesh2:
            self.fortran_core.matrices.add_diagonal_term(
                    mesh2.faces_centers, early_dot_product_normals, free_surface, K,
                    )

        if np.any(np.isnan(S)) or np.any(np.isnan(K)):
            raise GreenFunctionEvaluationError(
                    "Green function returned a NaN in the interaction matrix.\n"
                    "It could be due to overlapping panels.")

        if early_dot_product:
            K = K.reshape((collocation_points.shape[0], mesh2.nb_faces))

        return S, K


class FinGreen3D(AbstractGreenFunction):
    """Wrapper for the Fortran implementation of the finite depth Green function of [Liu et al.].

    Uses the same implementation as Delhommeau() for the Rankine and reflected Rankine terms.

    """
<<<<<<< HEAD
    floating_point_precision = 'float64'
=======
    floating_point_precision = "float64"
>>>>>>> 099fad0c

    fortran_core = import_module("capytaine.green_functions.libs.Delhommeau_float64")
    finite_depth_method_index = fortran_core.constants.fingreen3d_method
    gf_singularities_index = fortran_core.constants.low_freq

    # Dummy arrays that won't actually be used by the fortran code.
    prony_decomposition = np.zeros((1, 1))
    tabulation_nb_integration_points = 1
    tabulated_r_range = np.empty(1)
    tabulated_z_range = np.empty(1)
    tabulated_integrals = np.empty(1)
    dummy_param = -999

    def __init__(self, *, nb_dispersion_roots=200):
        self.nb_dispersion_roots = nb_dispersion_roots
        self.exportable_settings = {
            'green_function': "FinGreen3D",
            'nb_dispersion_roots': nb_dispersion_roots
        }

    def __str__(self):
        return f"FinGreen3D(nb_dispersion_roots={self.nb_dispersion_roots})"

    def __repr__(self):
        return f"FinGreen3D(nb_dispersion_roots={self.nb_dispersion_roots})"

    def _repr_pretty_(self, p, cycle):
        p.text(self.__repr__())

    def compute_dispersion_relation_roots(self, nk, wavenumber, depth):
        omega2_h_over_g = wavenumber*np.tanh(wavenumber*depth)*depth
        def root(i_root):
            return brentq(lambda y: omega2_h_over_g + y*np.tan(y), (2*i_root+1)*np.pi/2 + 1e-10, (2*i_root+2)*np.pi/2 - 1e-10)/depth
        return np.array([wavenumber] + [root(i_root) for i_root in range(nk-1)])

    def evaluate(self, mesh1, mesh2, free_surface, water_depth, wavenumber, adjoint_double_layer=True, early_dot_product=True):

        if free_surface == np.inf or water_depth == np.inf:
            raise NotImplementedError("FinGreen3D is only implemented for finite depth with a free surface.")
        if wavenumber == 0.0 or wavenumber == np.inf:
            raise NotImplementedError("FinGreen3D is only implemented for non-zero and non-infinite frequencies")

        dispersion_relation_roots = self.compute_dispersion_relation_roots(
            self.nb_dispersion_roots,
            wavenumber,
            water_depth
        )

        collocation_points, early_dot_product_normals = \
                self._get_colocation_points_and_normals(mesh1, mesh2, adjoint_double_layer)

        S, K = self._init_matrices(
            (collocation_points.shape[0], mesh2.nb_faces), early_dot_product=early_dot_product
        )

        self.fortran_core.matrices.build_matrices(
            collocation_points,  early_dot_product_normals,
            mesh2.vertices,      mesh2.faces + 1,
            mesh2.faces_centers, mesh2.faces_normals,
            mesh2.faces_areas,   mesh2.faces_radiuses,
            *mesh2.quadrature_points,
            wavenumber, water_depth,
            self.tabulation_nb_integration_points, self.dummy_param,
            self.tabulated_r_range, self.tabulated_z_range, self.tabulated_integrals,
            self.finite_depth_method_index, self.prony_decomposition, dispersion_relation_roots,
            self.gf_singularities_index, adjoint_double_layer,
            S, K
        )

        if mesh1 is mesh2:
            self.fortran_core.matrices.add_diagonal_term(
                    mesh2.faces_centers, early_dot_product_normals, free_surface, K,
                    )

        if np.any(np.isnan(S)) or np.any(np.isnan(K)):
            raise GreenFunctionEvaluationError(
                    "Green function returned a NaN in the interaction matrix.\n"
                    "It could be due to overlapping panels.")

        if early_dot_product:
            K = K.reshape((collocation_points.shape[0], mesh2.nb_faces))

        return S, K


class HAMS_GF(AbstractGreenFunction):
<<<<<<< HEAD
    floating_point_precision = 'float64'
=======
    floating_point_precision = "float64"
>>>>>>> 099fad0c

    exportable_settings = {'green_function': "HAMS_GF"}

    def __init__(self):
        self.infinite_depth_gf = LiangWuNoblesseGF()
        self.finite_depth_gf = FinGreen3D(nb_dispersion_roots=200)

    def __str__(self):
        return "HAMS_GF()"

    def __repr__(self):
        return "HAMS_GF()"

    def _repr_pretty_(self, p, cycle):
        p.text(self.__repr__())

    def evaluate(self, mesh1, mesh2, free_surface, water_depth, wavenumber, adjoint_double_layer=True, early_dot_product=True):
        if water_depth == np.inf:
            return self.infinite_depth_gf.evaluate(mesh1, mesh2, free_surface, water_depth, wavenumber, adjoint_double_layer, early_dot_product)
        else:
            return self.finite_depth_gf.evaluate(mesh1, mesh2, free_surface, water_depth, wavenumber, adjoint_double_layer, early_dot_product)<|MERGE_RESOLUTION|>--- conflicted
+++ resolved
@@ -11,11 +11,8 @@
     Uses the same implementation as Delhommeau() for the Rankine and reflected Rankine terms.
 
     """
-<<<<<<< HEAD
-    floating_point_precision = 'float64'
-=======
+
     floating_point_precision = "float64"
->>>>>>> 099fad0c
 
     fortran_core = import_module("capytaine.green_functions.libs.Delhommeau_float64")
     tabulation_grid_shape_index = fortran_core.constants.liang_wu_noblesse
@@ -97,11 +94,8 @@
     Uses the same implementation as Delhommeau() for the Rankine and reflected Rankine terms.
 
     """
-<<<<<<< HEAD
-    floating_point_precision = 'float64'
-=======
+
     floating_point_precision = "float64"
->>>>>>> 099fad0c
 
     fortran_core = import_module("capytaine.green_functions.libs.Delhommeau_float64")
     finite_depth_method_index = fortran_core.constants.fingreen3d_method
@@ -188,11 +182,8 @@
 
 
 class HAMS_GF(AbstractGreenFunction):
-<<<<<<< HEAD
-    floating_point_precision = 'float64'
-=======
+
     floating_point_precision = "float64"
->>>>>>> 099fad0c
 
     exportable_settings = {'green_function': "HAMS_GF"}
 
