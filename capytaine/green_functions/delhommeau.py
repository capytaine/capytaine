--- conflicted
+++ resolved
@@ -72,9 +72,9 @@
                  floating_point_precision='float64',
                  ):
 
-<<<<<<< HEAD
-=======
-        self.fortran_core = import_module(f"capytaine.green_functions.libs.{self.fortran_core_basename}_{floating_point_precision}")
+        self.floating_point_precision = floating_point_precision
+
+        self.fortran_core = import_module(f"capytaine.green_functions.libs.{self.fortran_core_basename}_{self.floating_point_precision}")
 
         self.tabulation_method = tabulation_method
         fortran_indices_for_methods = {
@@ -83,17 +83,7 @@
                               }
         self.tabulation_method_index = fortran_indices_for_methods[tabulation_method]
 
-        self.tabulated_r_range = self.fortran_core.delhommeau_integrals.default_r_spacing(tabulation_nr, tabulation_rmax, self.tabulation_method_index)
-        self.tabulated_z_range = self.fortran_core.delhommeau_integrals.default_z_spacing(tabulation_nz, tabulation_zmin, self.tabulation_method_index)
-        self.tabulated_integrals = self.fortran_core.delhommeau_integrals.construct_tabulation(
-                self.tabulated_r_range, self.tabulated_z_range, tabulation_nb_integration_points
-                )
->>>>>>> 18bbd854
-        self.floating_point_precision = floating_point_precision
-
-        self.fortran_core = import_module(f"capytaine.green_functions.libs.{self.fortran_core_basename}_{self.floating_point_precision}")
-
-        self._create_or_load_tabulation(tabulation_nr, tabulation_nz, tabulation_nb_integration_points)
+        self._create_or_load_tabulation(tabulation_nr, tabulation_rmax, tabulation_nz, tabulation_zmin, tabulation_nb_integration_points)
 
         self.finite_depth_prony_decomposition_method = finite_depth_prony_decomposition_method
 
@@ -124,10 +114,14 @@
     def _repr_pretty_(self, p, cycle):
         p.text(self.__str__())
 
-    def _create_or_load_tabulation(self, tabulation_nr, tabulation_nz, tabulation_nb_integration_points):
-        filename = "tabulation_{}_{}_{}_{}_{}.npz".format(
+    def _create_or_load_tabulation(self, tabulation_nr, tabulation_rmax,
+                                   tabulation_nz, tabulation_zmin,
+                                   tabulation_nb_integration_points):
+        filename = "tabulation_{}_{}_{}_{}_{}_{}_{}_{}.npz".format(
             self.fortran_core_basename, self.floating_point_precision,
-            tabulation_nr, tabulation_nz, tabulation_nb_integration_points
+            self.tabulation_method,
+            tabulation_nr, tabulation_rmax, tabulation_nz, tabulation_zmin,
+            tabulation_nb_integration_points
         )
         filepath = os.path.join(cache_directory(), filename)
         if os.path.exists(filepath):
