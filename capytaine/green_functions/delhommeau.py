"""Variants of Delhommeau's method for the computation of the Green function."""
# Copyright (C) 2017-2024 Matthieu Ancellin
# See LICENSE file at <https://github.com/capytaine/capytaine>

import os
import logging
from functools import lru_cache
from importlib import import_module

import numpy as np

from capytaine.meshes.meshes import Mesh
from capytaine.meshes.collections import CollectionOfMeshes
from capytaine.tools.prony_decomposition import exponential_decomposition, error_exponential_decomposition
from capytaine.tools.cache_on_disk import cache_directory

from capytaine.green_functions.abstract_green_function import AbstractGreenFunction

LOG = logging.getLogger(__name__)

_default_parameters = dict(
    tabulation_nr=676,
    tabulation_rmax=100.0,
    tabulation_nz=372,
    tabulation_zmin=-251.0,
    tabulation_nb_integration_points=1001,
    tabulation_grid_shape="scaled_nemoh3",
    finite_depth_prony_decomposition_method="fortran",
    floating_point_precision="float64",
    gf_singularities="high_freq",
)


class Delhommeau(AbstractGreenFunction):
    """The Green function as implemented in Aquadyn and Nemoh.

    Parameters
    ----------
    tabulation_nr: int, optional
        Number of tabulation points for horizontal coordinate.
        If 0 is given, no tabulation is used at all.
        Default: 676
    tabulation_rmax: float, optional
        Maximum value of r range for the tabulation. (Minimum is zero.)
        Only used with the :code:`"scaled_nemoh3"` method.
        Default: 100.0
    tabulation_nz: int, optional
        Number of tabulation points for vertical coordinate.
        If 0 is given, no tabulation is used at all.
        Default: 372
    tabulation_zmin: float, optional
        Minimum value of z range for the tabulation. (Maximum is zero.)
        Only used with the :code:`"scaled_nemoh3"` method.
        Default: -251.0
    tabulation_nb_integration_points: int, optional
        Number of points for the numerical integration w.r.t. :math:`theta` of
        Delhommeau's integrals
        Default: 1000
    tabulation_grid_shape: string, optional
        Either :code:`"legacy"` or :code:`"scaled_nemoh3"`, which are the two
        methods currently implemented.
        Default: :code:`"scaled_nemoh3"`
    tabulation_cache_dir: str or None, optional
        Directory in which to save the tabulation file(s).
        If None, the tabulation is not saved on disk.
    finite_depth_prony_decomposition_method: string, optional
        The implementation of the Prony decomposition used to compute the
        finite water_depth Green function. Accepted values: :code:`'fortran'`
        for Nemoh's implementation (by default), :code:`'python'` for an
        experimental Python implementation.
        See :func:`find_best_exponential_decomposition`.
    floating_point_precision: string, optional
        Either :code:`'float32'` for single precision computations or
        :code:`'float64'` for double precision computations.
        Default: :code:`'float64'`.
    gf_singularities: string, optional
        Chose of the variant among the ways singularities can be extracted from
        the Green function. Currently only affects the infinite depth Green
        function.
        Default: "high_freq".

    Attributes
    ----------
    fortran_core:
        Compiled Fortran module with functions used to compute the Green
        function.
    tabulation_grid_shape_index: int
        Integer passed to Fortran code to describe which method is used.
    tabulated_r_range: numpy.array of shape (tabulation_nr,) and type floating_point_precision
    tabulated_z_range: numpy.array of shape (tabulation_nz,) and type floating_point_precision
        Coordinates of the tabulation points.
    tabulated_integrals: numpy.array of shape (tabulation_nr, tabulation_nz, nb_tabulated_values) and type floating_point_precision
        Tabulated Delhommeau integrals.
    """



    def __init__(self, *,
                 tabulation_nr=_default_parameters["tabulation_nr"],
                 tabulation_rmax=_default_parameters["tabulation_rmax"],
                 tabulation_nz=_default_parameters["tabulation_nz"],
                 tabulation_zmin=_default_parameters["tabulation_zmin"],
                 tabulation_nb_integration_points=_default_parameters["tabulation_nb_integration_points"],
                 tabulation_grid_shape=_default_parameters["tabulation_grid_shape"],
                 tabulation_cache_dir=cache_directory(),
                 finite_depth_prony_decomposition_method=_default_parameters["finite_depth_prony_decomposition_method"],
                 floating_point_precision=_default_parameters["floating_point_precision"],
                 gf_singularities=_default_parameters["gf_singularities"],
                 ):

        self.fortran_core = import_module(f"capytaine.green_functions.libs.Delhommeau_{floating_point_precision}")

        self.tabulation_grid_shape = tabulation_grid_shape
        fortran_enum = {
                'legacy': self.fortran_core.constants.legacy_grid,
                'scaled_nemoh3': self.fortran_core.constants.scaled_nemoh3_grid,
                              }
        self.tabulation_grid_shape_index = fortran_enum[tabulation_grid_shape]

        self.gf_singularities = gf_singularities
        fortran_enum = {
                'high_freq': self.fortran_core.constants.high_freq,
                'low_freq': self.fortran_core.constants.low_freq,
                'low_freq_with_rankine_part': self.fortran_core.constants.low_freq_with_rankine_part,
                              }
        self.gf_singularities_index = fortran_enum[gf_singularities]

        self.floating_point_precision = floating_point_precision
        self.tabulation_nb_integration_points = tabulation_nb_integration_points

        self.tabulation_cache_dir = tabulation_cache_dir
        if tabulation_cache_dir is None:
            self._create_tabulation(tabulation_nr, tabulation_rmax,
                                    tabulation_nz, tabulation_zmin,
                                    tabulation_nb_integration_points)
        else:
            self._create_or_load_tabulation(tabulation_nr, tabulation_rmax,
                                            tabulation_nz, tabulation_zmin,
                                            tabulation_nb_integration_points,
                                            tabulation_cache_dir)

        self.finite_depth_prony_decomposition_method = finite_depth_prony_decomposition_method

        self.exportable_settings = {
            'green_function': self.__class__.__name__,
            'tabulation_nr': tabulation_nr,
            'tabulation_rmax': tabulation_rmax,
            'tabulation_nz': tabulation_nz,
            'tabulation_zmin': tabulation_zmin,
            'tabulation_nb_integration_points': tabulation_nb_integration_points,
            'tabulation_grid_shape': tabulation_grid_shape,
            'finite_depth_prony_decomposition_method': finite_depth_prony_decomposition_method,
            'floating_point_precision': floating_point_precision,
            'gf_singularities': gf_singularities,
        }

        self._hash = hash(self.exportable_settings.values())

    def __hash__(self):
        return self._hash

    def __str__(self):
        # Print only the non-default values.
        to_be_printed = []
        for name, value in self.exportable_settings.items():
            if name in _default_parameters and value != _default_parameters[name]:
                to_be_printed.append(f"{name}={repr(value)}")
        return f"{self.__class__.__name__}({', '.join(to_be_printed)})"

    def __repr__(self):
        # Same as __str__ except all values are printed even when they are the
        # default value.
        to_be_printed = []
        for name, value in self.exportable_settings.items():
            if name in _default_parameters:
                to_be_printed.append(f"{name}={repr(value)}")
        return f"{self.__class__.__name__}({', '.join(to_be_printed)})"

    def _repr_pretty_(self, p, cycle):
        p.text(self.__repr__())

    def _create_or_load_tabulation(self, tabulation_nr, tabulation_rmax,
                                   tabulation_nz, tabulation_zmin,
                                   tabulation_nb_integration_points,
                                   tabulation_cache_dir):
        """This method either:
            - loads an existing tabulation saved on disk
            - generates a new tabulation with the data provided as argument and save it on disk.
        """

        # Normalize inputs
        tabulation_rmax = float(tabulation_rmax)
        tabulation_zmin = float(tabulation_zmin)

        filename = "tabulation_{}_{}_{}_{}_{}_{}_{}.npz".format(
            self.floating_point_precision, self.tabulation_grid_shape,
            tabulation_nr, tabulation_rmax, tabulation_nz, tabulation_zmin,
            tabulation_nb_integration_points
        )
        filepath = os.path.join(tabulation_cache_dir, filename)

        if os.path.exists(filepath):
            LOG.info("Loading tabulation from %s", filepath)
            loaded_arrays = np.load(filepath)
            self.tabulated_r_range = loaded_arrays["r_range"]
            self.tabulated_z_range = loaded_arrays["z_range"]
            self.tabulated_integrals = loaded_arrays["values"]

        else:
            self._create_tabulation(tabulation_nr, tabulation_rmax,
                                    tabulation_nz, tabulation_zmin,
                                    tabulation_nb_integration_points)
            LOG.debug("Saving tabulation in %s", filepath)
            np.savez_compressed(
                filepath, r_range=self.tabulated_r_range, z_range=self.tabulated_z_range,
                values=self.tabulated_integrals
            )

    def _create_tabulation(self, tabulation_nr, tabulation_rmax,
                                   tabulation_nz, tabulation_zmin,
                                   tabulation_nb_integration_points):
        LOG.warning("Precomputing tabulation, it may take a few seconds.")
        self.tabulated_r_range = self.fortran_core.delhommeau_integrals.default_r_spacing(
                tabulation_nr, tabulation_rmax, self.tabulation_grid_shape_index
                )
        self.tabulated_z_range = self.fortran_core.delhommeau_integrals.default_z_spacing(
                tabulation_nz, tabulation_zmin, self.tabulation_grid_shape_index
                )
        self.tabulated_integrals = self.fortran_core.delhommeau_integrals.construct_tabulation(
                self.tabulated_r_range, self.tabulated_z_range, tabulation_nb_integration_points,
                )

    @lru_cache(maxsize=128)
    def find_best_exponential_decomposition(self, dimensionless_omega, dimensionless_wavenumber):
        """Compute the decomposition of a part of the finite water_depth Green function as a sum of exponential functions.

        Two implementations are available: the legacy Fortran implementation from Nemoh and a newer one written in Python.
        For some still unexplained reasons, the two implementations do not always give the exact same result.
        Until the problem is better understood, the Fortran implementation is the default one, to ensure consistency with Nemoh.
        The Fortran version is also significantly faster...

        Results are cached.

        Parameters
        ----------
        dimensionless_omega: float
            dimensionless angular frequency: :math:`kh \\tanh (kh) = \\omega^2 h/g`
        dimensionless_wavenumber: float
            dimensionless wavenumber: :math:`kh`
        method: string, optional
            the implementation that should be used to compute the Prony decomposition

        Returns
        -------
        Tuple[np.ndarray, np.ndarray]
            the amplitude and growth rates of the exponentials
        """

        LOG.debug("\tCompute Prony decomposition in finite water_depth Green function "
                  "for dimless_omega=%.2e and dimless_wavenumber=%.2e",
                  dimensionless_omega, dimensionless_wavenumber)

        if self.finite_depth_prony_decomposition_method.lower() == 'python':
            # The function that will be approximated.
            @np.vectorize
            def f(x):
                return self.fortran_core.initialize_green_wave.ff(x, dimensionless_omega, dimensionless_wavenumber)

            # Try different increasing number of exponentials
            for n_exp in range(4, 31, 2):

                # The coefficients are computed on a resolution of 4*n_exp+1 ...
                X = np.linspace(-0.1, 20.0, 4*n_exp+1)
                a, lamda = exponential_decomposition(X, f(X), n_exp)

                # ... and they are evaluated on a finer discretization.
                X = np.linspace(-0.1, 20.0, 8*n_exp+1)
                if error_exponential_decomposition(X, f(X), a, lamda) < 1e-4:
                    break

            else:
                LOG.warning("No suitable exponential decomposition has been found"
                            "for dimless_omega=%.2e and dimless_wavenumber=%.2e",
                            dimensionless_omega, dimensionless_wavenumber)

        elif self.finite_depth_prony_decomposition_method.lower() == 'fortran':
            lamda, a, nexp = self.fortran_core.old_prony_decomposition.lisc(dimensionless_omega, dimensionless_wavenumber)
            lamda = lamda[:nexp]
            a = a[:nexp]

        else:
            raise ValueError("Unrecognized method name for the Prony decomposition.")

        # Add one more exponential function (actually a constant).
        # It is not clear where it comes from exactly in the theory...
        a = np.concatenate([a, np.array([2])])
        lamda = np.concatenate([lamda, np.array([0.0])])

        return a, lamda

    def evaluate(self, mesh1, mesh2, free_surface=0.0, water_depth=np.inf, wavenumber=1.0, adjoint_double_layer=True, early_dot_product=True):
        r"""The main method of the class, called by the engine to assemble the influence matrices.

        Parameters
        ----------
        mesh1: Mesh or CollectionOfMeshes or list of points
            mesh of the receiving body (where the potential is measured)
            if only S is wanted or early_dot_product is False, then only a list of points as an array of shape (n, 3) can be passed.
        mesh2: Mesh or CollectionOfMeshes
            mesh of the source body (over which the source distribution is integrated)
        free_surface: float, optional
            position of the free surface (default: :math:`z = 0`)
        water_depth: float, optional
            constant depth of water (default: :math:`+\infty`)
        wavenumber: float, optional
            wavenumber (default: 1.0)
        adjoint_double_layer: bool, optional
            compute double layer for direct method (F) or adjoint double layer for indirect method (T) matrices (default: True)
        early_dot_product: boolean, optional
            if False, return K as a (n, m, 3) array storing ∫∇G
            if True, return K as a (n, m) array storing ∫∇G·n

        Returns
        -------
        tuple of numpy arrays
            the matrices :math:`S` and :math:`K`
        """

        wavenumber = float(wavenumber)

        if free_surface == np.inf: # No free surface, only a single Rankine source term

            a_exp, lamda_exp = np.empty(1), np.empty(1)  # Dummy arrays that won't actually be used by the fortran code.

            coeffs = np.array((1.0, 0.0, 0.0))

        elif water_depth == np.inf:

            a_exp, lamda_exp = np.empty(1), np.empty(1)  # Idem

            if wavenumber == 0.0:
                coeffs = np.array((1.0, 1.0, 0.0))
            elif wavenumber == np.inf:
                coeffs = np.array((1.0, -1.0, 0.0))
            else:
                if self.gf_singularities == "high_freq":
                    coeffs = np.array((1.0, -1.0, 1.0))
                else:  # low_freq or low_freq_with_rankine_part
                    coeffs = np.array((1.0, 1.0, 1.0))

        else:  # Finite water_depth
            if wavenumber == 0.0 or wavenumber == np.inf:
                raise NotImplementedError("Zero or infinite frequencies not implemented for finite depth.")
            else:
                a_exp, lamda_exp = self.find_best_exponential_decomposition(
                    wavenumber*water_depth*np.tanh(wavenumber*water_depth),
                    wavenumber*water_depth,
                )
                coeffs = np.array((1.0, 1.0, 1.0))

        if isinstance(mesh1, Mesh) or isinstance(mesh1, CollectionOfMeshes):
            collocation_points = mesh1.faces_centers
            nb_collocation_points = mesh1.nb_faces
<<<<<<< HEAD
            if not adjoint_double_layer:
                early_dot_product_normals = np.zeros((nb_collocation_points, 3))  # Should not be used
            else:
=======
            if not adjoint_double_layer: # Computing the D matrix
                early_dot_product_normals = mesh2.faces_normals
            else: # Computing the K matrix
>>>>>>> 1e635cf4
                early_dot_product_normals = mesh1.faces_normals

        elif isinstance(mesh1, np.ndarray) and mesh1.ndim == 2 and mesh1.shape[1] == 3:
            # This is used when computing potential or velocity at given points in postprocessing
            collocation_points = mesh1
            nb_collocation_points = mesh1.shape[0]
<<<<<<< HEAD
            early_dot_product_normals = np.zeros((nb_collocation_points, 3))  # Should not be used
            if not adjoint_double_layer:
                raise NotImplementedError("Using a list of points as collocation points is not supported in computing adjoint double layer matrices.")
=======
            if not adjoint_double_layer: # Computing the D matrix
                early_dot_product_normals = mesh2.faces_normals
            else: # Computing the K matrix
                early_dot_product_normals = np.zeros((nb_collocation_points, 3))
                # Dummy argument since this method is meant to be used either
                # - to compute potential, then only S is needed and early_dot_product_normals is irrelevant,
                # - to compute velocity, then the adjoint full gradient is needed and early_dot_product is False and this value is unused.
                # TODO: add an only_S argument and return an error here if (early_dot_product and not only_S)

>>>>>>> 1e635cf4
        else:
            raise ValueError(f"Unrecognized first input for {self.__class__.__name__}.evaluate:\n{mesh1}")

        if self.floating_point_precision == "float32":
            dtype = "complex64"
        elif self.floating_point_precision == "float64":
            dtype = "complex128"
        else:
            raise NotImplementedError(f"Unsupported floating point precision: {self.floating_point_precision}")

        S = np.empty((nb_collocation_points, mesh2.nb_faces), order="F", dtype=dtype)
        K = np.empty((nb_collocation_points, mesh2.nb_faces, 1 if early_dot_product else 3), order="F", dtype=dtype)

        # Main call to Fortran code
        self.fortran_core.matrices.build_matrices(
            collocation_points,  early_dot_product_normals,
            mesh2.vertices,      mesh2.faces + 1,
            mesh2.faces_centers, mesh2.faces_normals,
            mesh2.faces_areas,   mesh2.faces_radiuses,
            *mesh2.quadrature_points,
            wavenumber, water_depth,
            coeffs,
            self.tabulation_nb_integration_points, self.tabulation_grid_shape_index,
            self.tabulated_r_range, self.tabulated_z_range, self.tabulated_integrals,
            lamda_exp, a_exp,
            mesh1 is mesh2, self.gf_singularities_index, adjoint_double_layer,
            S, K
        )

        if np.any(np.isnan(S)) or np.any(np.isnan(K)):
            raise RuntimeError("Green function returned a NaN in the interaction matrix.\n"
                    "It could be due to overlapping panels.")

        if early_dot_product: K = K.reshape((nb_collocation_points, mesh2.nb_faces))

        return S, K

################################

class XieDelhommeau(Delhommeau):
    """Legacy way to call the gf_singularities="low_freq" variant."""

    def __init__(self, **kwargs):
        super().__init__(gf_singularities="low_freq", **kwargs)<|MERGE_RESOLUTION|>--- conflicted
+++ resolved
@@ -361,26 +361,15 @@
         if isinstance(mesh1, Mesh) or isinstance(mesh1, CollectionOfMeshes):
             collocation_points = mesh1.faces_centers
             nb_collocation_points = mesh1.nb_faces
-<<<<<<< HEAD
-            if not adjoint_double_layer:
-                early_dot_product_normals = np.zeros((nb_collocation_points, 3))  # Should not be used
-            else:
-=======
             if not adjoint_double_layer: # Computing the D matrix
                 early_dot_product_normals = mesh2.faces_normals
             else: # Computing the K matrix
->>>>>>> 1e635cf4
                 early_dot_product_normals = mesh1.faces_normals
 
         elif isinstance(mesh1, np.ndarray) and mesh1.ndim == 2 and mesh1.shape[1] == 3:
             # This is used when computing potential or velocity at given points in postprocessing
             collocation_points = mesh1
             nb_collocation_points = mesh1.shape[0]
-<<<<<<< HEAD
-            early_dot_product_normals = np.zeros((nb_collocation_points, 3))  # Should not be used
-            if not adjoint_double_layer:
-                raise NotImplementedError("Using a list of points as collocation points is not supported in computing adjoint double layer matrices.")
-=======
             if not adjoint_double_layer: # Computing the D matrix
                 early_dot_product_normals = mesh2.faces_normals
             else: # Computing the K matrix
@@ -390,7 +379,6 @@
                 # - to compute velocity, then the adjoint full gradient is needed and early_dot_product is False and this value is unused.
                 # TODO: add an only_S argument and return an error here if (early_dot_product and not only_S)
 
->>>>>>> 1e635cf4
         else:
             raise ValueError(f"Unrecognized first input for {self.__class__.__name__}.evaluate:\n{mesh1}")
 
