--- conflicted
+++ resolved
@@ -160,22 +160,16 @@
 
   ! =====================================================================
 
-<<<<<<< HEAD
-  SUBROUTINE WAVE_PART_INFINITE_DEPTH                        &
+  SUBROUTINE WAVE_PART_INFINITE_DEPTH                            &
+      (X0I, X0J, wavenumber,                                     &
+      tabulation_nb_integration_points, tabulation_grid_shape,   &
+      tabulated_r_range, tabulated_z_range, tabulated_integrals, &
+      gf_singularities,                                          &
+      G, nablaG)
       ! Returns
-      ! (G^-, nabla G^+)               if gf_singularities == HIGH_FREQ
+      ! (G^-, nabla G^-)               if gf_singularities == HIGH_FREQ
       ! (G^+, nabla G^+)               if gf_singularities == LOW_FREQ
       ! (G^+, nabla G^+ - (0, 0, k/r1) if gf_singularities == BETTER_LOW_FREQ
-=======
-  SUBROUTINE WAVE_PART_INFINITE_DEPTH                            &
->>>>>>> a8b7f71d
-      (X0I, X0J, wavenumber,                                     &
-      tabulation_nb_integration_points, tabulation_grid_shape,   &
-      tabulated_r_range, tabulated_z_range, tabulated_integrals, &
-      gf_singularities,                                          &
-      G, nablaG)
-      ! Returns (k G^-, k nabla G^-) if gf_singularities == HIGH_FREQ
-      ! and (k G^+, k nabla G^+) if gf_singularities == LOW_FREQ
 
     ! Inputs
     REAL(KIND=PRE), DIMENSION(3),             INTENT(IN) :: X0I, X0J
@@ -218,14 +212,6 @@
       ELSE
         ! Delhommeau's asymptotic expression of Green function for distant panels
         integrals = asymptotic_approximations(MAX(r, 1e-10), z)
-<<<<<<< HEAD
-        if ((gf_singularities == LOW_FREQ) .or. (gf_singularities == BETTER_LOW_FREQ)) then
-          ! numerical_integration always computes the high_freq version,
-          ! so need a fix to get the low_freq
-          integrals(1, 2) = integrals(1, 2) - 2/r1
-        endif
-=======
->>>>>>> a8b7f71d
       ENDIF
     ENDIF
 
@@ -243,27 +229,17 @@
     END IF
     dzdx3 = wavenumber
 
-    if (gf_singularities == LOW_FREQ) then
-<<<<<<< HEAD
-      ! integrals(:, 2) are G^+, but the formula is that dG^+/dz = G^-
-      ! Here is the correction
-      nablaG(3) = nablaG(3) + 2*dzdx3/r1
-    elseif (gf_singularities == BETTER_LOW_FREQ) then
-      ! Nothing for BETTER_LOW_FREQ since the correction is then done
-      ! in the computation of the reflected Rankine integral
-      nablaG(3) = nablaG(3) + 1*dzdx3/r1
-    elseif (gf_singularities == HIGH_FREQ) then
-      ! we have nabla G^+, but we actually need nabla G^-
-      nablaG(1) = nablaG(1) - 2*drdx1*r/r1**3
-      nablaG(2) = nablaG(2) - 2*drdx2*r/r1**3
-      nablaG(3) = nablaG(3) - 2*dzdx3*z/r1**3
-=======
+    if ((gf_singularities == LOW_FREQ) .or. (gf_singularities == BETTER_LOW_FREQ)) then
       ! G is G^+, nablaG is nablaG^+
       G = CMPLX(integrals(1), integrals(3), KIND=PRE)
       dGdr = CMPLX(integrals(4), integrals(5), KIND=PRE)
       nablaG(1) = drdx1 * dGdr
       nablaG(2) = drdx2 * dGdr
-      nablaG(3) = dzdx3 * G + 2*dzdx3/r1
+      if (gf_singularities == LOW_FREQ) then
+        nablaG(3) = dzdx3 * G + 2*dzdx3/r1
+      else
+        nablaG(3) = dzdx3 * G
+      endif
     else if (gf_singularities == HIGH_FREQ) then
       ! G is G^-, nablaG is nablaG^-
       G = CMPLX(integrals(2), integrals(3), KIND=PRE)
@@ -271,7 +247,6 @@
       nablaG(1) = drdx1 * dGdr - 2*drdx1*r/r1**3
       nablaG(2) = drdx2 * dGdr - 2*drdx2*r/r1**3
       nablaG(3) = dzdx3 * G    - 2*dzdx3*z/r1**3
->>>>>>> a8b7f71d
     endif
 
     G = wavenumber * G
