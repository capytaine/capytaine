--- conflicted
+++ resolved
@@ -8,14 +8,10 @@
 #ifdef LIANGWUNOBLESSE
     use liangwunoblessewaveterm, only: havelockgf
 #endif
-<<<<<<< HEAD
 #ifdef FINGREEN3D
     USE fingreen3d_module, ONLY: fingreen3d_routine, dispersion
 #endif
-  USE GREEN_RANKINE, ONLY: COMPUTE_ASYMPTOTIC_RANKINE_SOURCE
-=======
   use green_rankine, only: integral_of_reflected_rankine
->>>>>>> 389ee9c3
 
   implicit none
 
@@ -49,14 +45,9 @@
       tabulation_nb_integration_points, tabulation_grid_shape,   &
       tabulated_r_range, tabulated_z_range, tabulated_integrals, &
       gf_singularities,                                          &
-<<<<<<< HEAD
       finite_depth_method, nexp, ambda, ar,                      &
-      int_G, int_nablaG_sym, int_nablaG_antisym                  &
-=======
-      nexp, ambda, ar,                                           &
       derivative_with_respect_to_first_variable,                 &
       int_G, int_nablaG                                          &
->>>>>>> 389ee9c3
       )
 
     real(kind=pre), dimension(3),          intent(in) :: x
@@ -162,47 +153,7 @@
       int_G = zero
       int_nablaG = zero
 
-<<<<<<< HEAD
-      do q = 1, nb_quad_points
-        if (is_infinity(depth)) then
-          call wave_part_infinite_depth                                &
-            (x,                                                        &
-            face_quadrature_points(q, :),                              &
-            wavenumber,                                                &
-            tabulation_nb_integration_points, tabulation_grid_shape,   &
-            tabulated_r_range, tabulated_z_range, tabulated_integrals, &
-            gf_singularities,                                          &
-            G_at_point, nablaG_at_point                                &
-            )
-            nablaG_at_point_sym(1:2) = cmplx(zero, zero, kind=pre)
-            nablaG_at_point_sym(3) = nablaG_at_point(3)
-            nablaG_at_point_antisym(1:2) = nablaG_at_point(1:2)
-            nablaG_at_point_antisym(3) = cmplx(zero, zero, kind=pre)
-        else
-          if (finite_depth_method == LEGACY_FINITE_DEPTH) then
-            call wave_part_finite_depth                                  &
-              (x,                                                        &
-              face_quadrature_points(q, :),                              &
-              wavenumber,                                                &
-              depth,                                                     &
-              tabulation_nb_integration_points, tabulation_grid_shape,   &
-              tabulated_r_range, tabulated_z_range, tabulated_integrals, &
-              nexp, ambda, ar,                                           &
-              G_at_point, nablaG_at_point_sym, nablaG_at_point_antisym   &
-              )
-          else if (finite_depth_method == FINGREEN3D_METHOD) then
-            call wave_part_finite_depth_fingreen3D               &
-            (x, face_quadrature_points(q, :), wavenumber, depth, &
-            G_at_point, nablaG_at_point_sym)
-            nablaG_at_point_antisym(:) = cmplx(zero, zero, kind=pre)
-          else
-            print*, "Not implemented finite depth method", finite_depth_method
-            error stop
-          end if
-        end if
-=======
       nb_quad_points = size(face_quadrature_weights)
->>>>>>> 389ee9c3
 
       do q = 1, nb_quad_points
         call wave_part_infinite_depth                                &
