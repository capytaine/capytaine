! Copyright (C) 2017-2019 Matthieu Ancellin
! See LICENSE file at <https://github.com/mancellin/libDelhommeau>
MODULE GREEN_WAVE

  USE FLOATING_POINT_PRECISION, ONLY: PRE
  USE CONSTANTS
  USE DELHOMMEAU_INTEGRALS
  USE GREEN_RANKINE, ONLY: COMPUTE_ASYMPTOTIC_RANKINE_SOURCE

  IMPLICIT NONE

  ! Dependencies between the functions of this module:
  ! (from top to bottom: "is called by")
  !
  !               (Delhommeau_integrals.f90)
  !                          |
  !              WAVE_PART_INFINITE_DEPTH           (COMPUTE_ASYMPTOTIC_RANKINE_SOURCE)
  !                        /   \                    /
<<<<<<< HEAD
  ! WAVE_PART_INFINITE_DEPTH   WAVE_PART_FINITE_DEPTH
  !                        \   /
  !                 INTEGRAL_OF_WAVE_PART
  !                          |
=======
  !                       |    WAVE_PART_FINITE_DEPTH
  !                       \   /
>>>>>>> be8bd9d4
  !                    (matrices.f90)
  !                          |
  !                    (python code)

CONTAINS

  ! =====================================================================

<<<<<<< HEAD
  subroutine integral_of_wave_part                               &
      (x,                                                        &
      face_center, face_normal, face_area, face_radius,          &
      face_quadrature_points, face_quadrature_weights,           &
      wavenumber, depth,                                         &
      tabulation_method, tabulated_r_range, tabulated_z_range, tabulated_integrals, &
      gf_singularities,                                          &
      nexp, ambda, ar,                                           &
      int_G, int_grad_G_sym, int_grad_G_antisym                  &
      )
    ! Integral over a panel of the wave part of the Green function.

    real(kind=pre), dimension(3),          intent(in) :: x
    real(kind=pre), dimension(3),          intent(in) :: face_center, face_normal
    real(kind=pre),                        intent(in) :: face_area, face_radius
    real(kind=pre), dimension(:),          intent(in) :: face_quadrature_weights
    real(kind=pre), dimension(:, :),       intent(in) :: face_quadrature_points
    real(kind=pre),                        intent(in) :: wavenumber, depth
    integer,                               intent(in) :: gf_singularities
    integer,                               intent(in) :: tabulation_method
    real(kind=pre), dimension(:),          intent(in) :: tabulated_r_range
    real(kind=pre), dimension(:),          intent(in) :: tabulated_z_range
    real(kind=pre), dimension(:, :, :, :), intent(in) :: tabulated_integrals
    integer,                               intent(in) :: nexp
    real(kind=pre), dimension(nexp),       intent(in) :: ambda, ar

    complex(kind=pre),                     intent(out) :: int_G
    complex(kind=pre), dimension(3),       intent(out) :: int_grad_G_sym, int_grad_G_antisym

    ! Local variables
    real(kind=pre)                  :: r, z
    complex(kind=pre)               :: G_at_point
    complex(kind=pre), dimension(3) :: grad_G_at_point_sym, grad_G_at_point_antisym
    integer                         :: nb_quad_points, Q

    nb_quad_points = size(face_quadrature_weights)

    r = wavenumber * norm2(x(1:2) - face_center(1:2))
    z = wavenumber * (x(3) + face_center(3))

    if ((abs(r) < 1e-10) .and. (abs(z) < 1e-10)) then
      ! Interaction of a panel on the free surface with itself
      call integral_of_singularity_on_free_surface( &
        face_area, wavenumber, &
        int_G, int_grad_G_sym, int_grad_G_antisym &
        )

    else
      ! Numerical integration
      int_G = zero
      int_grad_G_sym = zero
      int_grad_G_antisym = zero

      do q = 1, nb_quad_points
        if (is_infinity(depth)) then
          call wave_part_infinite_depth                                &
            (x,                                                        &
            face_quadrature_points(q, :),                              &
            wavenumber,                                                &
            tabulation_method, tabulated_r_range, tabulated_z_range, tabulated_integrals, &
            gf_singularities,                                          &
            g_at_point, grad_g_at_point_sym, grad_g_at_point_antisym   &
            )
        else
          call wave_part_finite_depth                                  &
            (x,                                                        &
            face_quadrature_points(q, :),                              &
            wavenumber,                                                &
            depth,                                                     &
            tabulation_method, tabulated_r_range, tabulated_z_range, tabulated_integrals, &
            gf_singularities,                                          &
            nexp, ambda, ar,                                           &
            g_at_point, grad_g_at_point_sym, grad_g_at_point_antisym   &
            )
        end if

        int_g = int_g + g_at_point * face_quadrature_weights(q)
        int_grad_g_sym = int_grad_g_sym + grad_g_at_point_sym * face_quadrature_weights(q)
        int_grad_g_antisym = int_grad_g_antisym + grad_g_at_point_antisym * face_quadrature_weights(q)
      end do
    end if

  end subroutine

  subroutine integral_of_singularity_on_free_surface(face_area, wavenumber, int_G, int_grad_G_sym, int_grad_G_antisym)
  ! Integrating the wave term by approximating the panel by a circle of same area.
  ! The singularities are integrated analytically. The rest is integrated with a 1-point integral.

  ! G_w^+ = - 2 k log(k r) + rest
  ! ∫_Γ G_w^+ dξ ∼ - 2 k ∫_Γ log(k r) dξ + |Γ| rest(0)
  ! with
  ! ∫_Γ log(k r) dξ = |Γ|/2 (log(k^2 Γ/π) - 1)
  ! and
  ! rest(0) = 2 k ( γ - log(2) ) - 2ikπ
  !
  ! Also
  ! dG_w^+/dz = G_w^+ + 2/r
  ! with
  ! ∫_Γ 1/r dξ ∼ 2 √( π |Γ| )
  ! TODO: replace the latter with the actual integral since we computed it anyway for the Rankine term.

  ! TODO: only XieDelhommeau is implemented here
    real(kind=pre),                        intent(in) :: wavenumber
    real(kind=pre),                        intent(in) :: face_area

    complex(kind=pre),                     intent(out) :: int_G
    complex(kind=pre), dimension(3),       intent(out) :: int_grad_G_sym, int_grad_G_antisym

    int_G = wavenumber * face_area * (                      &
                  (1 - log(wavenumber**2 * face_area / pi)) &
                  + 2 * (euler_gamma - log_2) - 2*pi*ii     &
                )
    int_grad_G_sym(1:2) = cmplx(zero, zero, kind=pre)  ! TODO: might be needed for velocity reconstruction.
    int_grad_G_sym(3) = wavenumber * (int_G + 4 * sqrt(pi*face_area))
    int_grad_G_antisym(1:3) = cmplx(zero, zero, kind=pre)  ! Irrelevant anyway because we are on the diagonal
  end subroutine


  SUBROUTINE COLLECT_DELHOMMEAU_INTEGRALS                        &
=======
  SUBROUTINE WAVE_PART_INFINITE_DEPTH                        &
>>>>>>> be8bd9d4
      ! Returns (G^-, nabla G^+) if gf_singularities == HIGH_FREQ
      ! and (G^+, nabla G^+) if gf_singularities == LOW_FREQ
      (X0I, X0J, wavenumber,                                     &
      tabulation_grid_shape, tabulated_r_range, tabulated_z_range, tabulated_integrals, &
      gf_singularities,                                         &
      G, nablaG)

    ! Inputs
    REAL(KIND=PRE), DIMENSION(3),             INTENT(IN) :: X0I, X0J
    REAL(KIND=PRE),                           INTENT(IN) :: wavenumber
    integer,                                  intent(in) :: gf_singularities

    ! Tabulated data
    INTEGER,                                  INTENT(IN) :: tabulation_grid_shape
    REAL(KIND=PRE), DIMENSION(:),             INTENT(IN) :: tabulated_r_range
    REAL(KIND=PRE), DIMENSION(:),             INTENT(IN) :: tabulated_z_range
    REAL(KIND=PRE), DIMENSION(size(tabulated_r_range), size(tabulated_z_range), 2, 2), INTENT(IN) :: tabulated_integrals

    ! Outputs
    COMPLEX(KIND=PRE),                        INTENT(OUT) :: G
    COMPLEX(KIND=PRE), DIMENSION(3),          INTENT(OUT) :: nablaG

    ! Local variables
    REAL(KIND=PRE) :: r, r1, z, drdx1, drdx2, dzdx3
    REAL(KIND=PRE), dimension(2, 2) :: integrals

    r = wavenumber * NORM2(X0I(1:2) - X0J(1:2))
    z = wavenumber * (X0I(3) + X0J(3))
    r1 = hypot(r, z)

    !=======================================================
    ! Evaluate the elementary integrals depending on z and r
    !=======================================================
    IF ((size(tabulated_z_range) <= 1) .or. (size(tabulated_r_range) <= 1)) THEN
      ! No tabulation, fully recompute the Green function each time.
      integrals = numerical_integration(r, z, 500)
      if (gf_singularities == HIGH_FREQ) then
        ! numerical_integration always computes the low_freq version,
        ! so need a fix to get the high_freq
        integrals(1, 2) = integrals(1, 2) + 2/r1
      endif
    ELSE
      IF ((abs(z) < abs(tabulated_z_range(size(tabulated_z_range)))) &
          .AND. (r < tabulated_r_range(size(tabulated_r_range)))) THEN
        ! Within the range of tabulated data
        integrals = pick_in_default_tabulation( &
            r, z, tabulation_grid_shape, tabulated_r_range, tabulated_z_range, tabulated_integrals &
        )
        if (gf_singularities == HIGH_FREQ) then
          ! numerical_integration always computes the low_freq version,
          ! so need a fix to get the high_freq
          integrals(1, 2) = integrals(1, 2) + 2/r1
        endif
      ELSE
        ! Delhommeau's asymptotic expression of Green function for distant panels
        integrals = asymptotic_approximations(MAX(r, 1e-10), z)
        if (gf_singularities == LOW_FREQ) then
          ! numerical_integration always computes the high_freq version,
          ! so need a fix to get the low_freq
          integrals(1, 2) = integrals(1, 2) - 2/r1
        endif
      ENDIF
    ENDIF

    !================================================
    ! Add the elementary integrals to build FS and VS
    !================================================

<<<<<<< HEAD
    IF (ABS(r) > 16*EPSILON(r)) THEN
      drdx1 = wavenumber**2 * (X0I(1) - X0J(1))/r
      drdx2 = wavenumber**2 * (X0I(2) - X0J(2))/r
    ELSE
      ! Limit when r->0 is not well defined...
      drdx1 = ZERO
      drdx2 = ZERO
    END IF
    dzdx3 = wavenumber

    FS    = CMPLX(integrals(1, 2), integrals(2, 2), KIND=PRE)
    VS(1) = drdx1 * CMPLX(integrals(1, 1), integrals(2, 1), KIND=PRE)
    VS(2) = drdx2 * CMPLX(integrals(1, 1), integrals(2, 1), KIND=PRE)
    VS(3) = dzdx3 * CMPLX(integrals(1, 2), integrals(2, 2), KIND=PRE)
=======
    G    = CMPLX(integrals(1, 2), integrals(2, 2), KIND=PRE)
    nablaG(1) = drdx1 * CMPLX(integrals(1, 1), integrals(2, 1), KIND=PRE)
    nablaG(2) = drdx2 * CMPLX(integrals(1, 1), integrals(2, 1), KIND=PRE)
    nablaG(3) = dzdx3 * CMPLX(integrals(1, 2), integrals(2, 2), KIND=PRE)
>>>>>>> be8bd9d4
    if (gf_singularities == LOW_FREQ) then
      ! integrals(:, 2) are G^+, but the formula is that dG^+/dz = G^-
      ! Here is the correction
      nablaG(3) = nablaG(3) + 2*dzdx3/r1
    elseif (gf_singularities == HIGH_FREQ) then
      ! we have nabla G^+, but we actually need nabla G^-
      nablaG(1) = nablaG(1) - 2*drdx1*r/r1**3
      nablaG(2) = nablaG(2) - 2*drdx2*r/r1**3
      nablaG(3) = nablaG(3) - 2*dzdx3*z/r1**3
    endif

    G = wavenumber * G
    nablaG = wavenumber * nablaG

  END SUBROUTINE WAVE_PART_INFINITE_DEPTH

  ! ======================

  SUBROUTINE WAVE_PART_FINITE_DEPTH &
      (X0I, X0J, wavenumber, depth, &
      tabulation_grid_shape, tabulated_r_range, tabulated_z_range, tabulated_integrals, &
      NEXP, AMBDA, AR,              &
      SP, VSP_SYM, VSP_ANTISYM)
    ! Compute the frequency-dependent part of the Green function in the finite depth case.

    ! Inputs
    REAL(KIND=PRE),                           INTENT(IN) :: wavenumber, depth
    REAL(KIND=PRE), DIMENSION(3),             INTENT(IN) :: X0I  ! Coordinates of the source point
    REAL(KIND=PRE), DIMENSION(3),             INTENT(IN) :: X0J  ! Coordinates of the center of the integration panel

    ! Tabulated data
    INTEGER,                                  INTENT(IN) :: tabulation_grid_shape
    REAL(KIND=PRE), DIMENSION(:),             INTENT(IN) :: tabulated_r_range
    REAL(KIND=PRE), DIMENSION(:),             INTENT(IN) :: tabulated_z_range
    REAL(KIND=PRE), DIMENSION(size(tabulated_r_range), size(tabulated_z_range), 2, 2), INTENT(IN) :: tabulated_integrals

    ! Prony decomposition for finite depth
    INTEGER,                                  INTENT(IN) :: NEXP
    REAL(KIND=PRE), DIMENSION(NEXP),          INTENT(IN) :: AMBDA, AR

    ! Outputs
    COMPLEX(KIND=PRE),               INTENT(OUT) :: SP  ! Integral of the Green function over the panel.
    COMPLEX(KIND=PRE), DIMENSION(3), INTENT(OUT) :: VSP_SYM, VSP_ANTISYM ! Gradient of the integral of the Green function with respect to X0I.

    ! Local variables
    INTEGER                              :: KE
    REAL(KIND=PRE)                       :: AMH, AKH, A
    REAL(KIND=PRE)                       :: AQT, R
    REAL(KIND=PRE),    DIMENSION(3)      :: XI, XJ
    REAL(KIND=PRE),    DIMENSION(4)      :: FTS
    REAL(KIND=PRE),    DIMENSION(3, 4)   :: VTS
    COMPLEX(KIND=PRE), DIMENSION(4)      :: FS
    COMPLEX(KIND=PRE), DIMENSION(3, 4)   :: VS

    !========================================
    ! Part 1: Solve 4 infinite depth problems
    !========================================

    XI(:) = X0I(:)
    XJ(:) = X0J(:)

    ! Distance in xOy plane
    R = NORM2(XI(1:2) - XJ(1:2))

    ! 1.a First infinite depth problem
    CALL WAVE_PART_INFINITE_DEPTH(                               &
      XI(:), XJ(:), wavenumber,                                  &
      tabulation_grid_shape, tabulated_r_range, tabulated_z_range, tabulated_integrals, &
      LOW_FREQ, &
      FS(1), VS(:, 1))

    ! 1.b Shift and reflect XI and compute another value of the Green function
    XI(3) = -X0I(3) - 2*depth
    XJ(3) =  X0J(3)
    CALL WAVE_PART_INFINITE_DEPTH(                               &
      XI(:), XJ(:), wavenumber,                                  &
      tabulation_grid_shape, tabulated_r_range, tabulated_z_range, tabulated_integrals, &
      LOW_FREQ, &
      FS(2), VS(:, 2))
    VS(3, 2) = -VS(3, 2) ! Reflection of the output vector

    ! 1.c Shift and reflect XJ and compute another value of the Green function
    XI(3) =  X0I(3)
    XJ(3) = -X0J(3) - 2*depth
    CALL WAVE_PART_INFINITE_DEPTH(                               &
      XI(:), XJ(:), wavenumber,                                  &
      tabulation_grid_shape, tabulated_r_range, tabulated_z_range, tabulated_integrals, &
      LOW_FREQ, &
      FS(3), VS(:, 3))

    ! 1.d Shift and reflect both XI and XJ and compute another value of the Green function
    XI(3) = -X0I(3) - 2*depth
    XJ(3) = -X0J(3) - 2*depth
    CALL WAVE_PART_INFINITE_DEPTH(                               &
      XI(:), XJ(:), wavenumber,                                  &
      tabulation_grid_shape, tabulated_r_range, tabulated_z_range, tabulated_integrals, &
      LOW_FREQ, &
      FS(4), VS(:, 4))
    VS(3, 4) = -VS(3, 4) ! Reflection of the output vector

    ! Add up the results of the four problems

    SP               = SUM(FS(1:4))
    VSP_SYM(1:2)     = CMPLX(ZERO, ZERO, KIND=PRE)
    VSP_ANTISYM(1:2) = VS(1:2, 1) + VS(1:2, 2) + VS(1:2, 3) + VS(1:2, 4)
    VSP_SYM(3)       = VS(3, 1) + VS(3, 4)
    VSP_ANTISYM(3)   = VS(3, 2) + VS(3, 3)

    ! Multiply by some coefficients
    AMH  = wavenumber*depth
    AKH  = AMH*TANH(AMH)
    A    = (AMH+AKH)**2/(4*AMH*(AMH**2-AKH**2+AKH))

    SP          = A*SP
    VSP_ANTISYM = A*VSP_ANTISYM
    VSP_SYM     = A*VSP_SYM

    !=====================================================
    ! Part 2: Integrate (NEXP+1)×4 terms of the form 1/MM'
    !=====================================================

    DO KE = 1, NEXP
      XI(:) = X0I(:)

      ! 2.a Shift observation point and compute integral
      XI(3) =  X0I(3) + depth*AMBDA(KE) - 2*depth
      CALL COMPUTE_ASYMPTOTIC_RANKINE_SOURCE(XI(:), X0J(:), ONE, FTS(1), VTS(:, 1))

      ! 2.b Shift and reflect observation point and compute integral
      XI(3) = -X0I(3) - depth*AMBDA(KE)
      CALL COMPUTE_ASYMPTOTIC_RANKINE_SOURCE(XI(:), X0J(:), ONE, FTS(2), VTS(:, 2))
      VTS(3, 2) = -VTS(3, 2) ! Reflection of the output vector

      ! 2.c Shift and reflect observation point and compute integral
      XI(3) = -X0I(3) + depth*AMBDA(KE) - 4*depth
      CALL COMPUTE_ASYMPTOTIC_RANKINE_SOURCE(XI(:), X0J(:), ONE, FTS(3), VTS(:, 3))
      VTS(3, 3) = -VTS(3, 3) ! Reflection of the output vector

      ! 2.d Shift observation point and compute integral
      XI(3) =  X0I(3) - depth*AMBDA(KE) + 2*depth
      CALL COMPUTE_ASYMPTOTIC_RANKINE_SOURCE(XI(:), X0J(:), ONE, FTS(4), VTS(:, 4))

      AQT = AR(KE)/2

      ! Add all the contributions
      SP               = SP               + AQT*SUM(FTS(1:4))

      VSP_ANTISYM(1:2) = VSP_ANTISYM(1:2) + AQT*(VTS(1:2, 1) + VTS(1:2, 2) + VTS(1:2, 3) + VTS(1:2, 4))
      VSP_ANTISYM(3)   = VSP_ANTISYM(3) + AQT*(VTS(3, 1) + VTS(3, 4))
      VSP_SYM(3)       = VSP_SYM(3) + AQT*(VTS(3, 2) + VTS(3, 3))

    END DO

    RETURN
  END SUBROUTINE

END MODULE GREEN_WAVE<|MERGE_RESOLUTION|>--- conflicted
+++ resolved
@@ -16,15 +16,10 @@
   !                          |
   !              WAVE_PART_INFINITE_DEPTH           (COMPUTE_ASYMPTOTIC_RANKINE_SOURCE)
   !                        /   \                    /
-<<<<<<< HEAD
-  ! WAVE_PART_INFINITE_DEPTH   WAVE_PART_FINITE_DEPTH
-  !                        \   /
+  !                       |    WAVE_PART_FINITE_DEPTH
+  !                       \   /
   !                 INTEGRAL_OF_WAVE_PART
   !                          |
-=======
-  !                       |    WAVE_PART_FINITE_DEPTH
-  !                       \   /
->>>>>>> be8bd9d4
   !                    (matrices.f90)
   !                          |
   !                    (python code)
@@ -33,7 +28,6 @@
 
   ! =====================================================================
 
-<<<<<<< HEAD
   subroutine integral_of_wave_part                               &
       (x,                                                        &
       face_center, face_normal, face_area, face_radius,          &
@@ -66,7 +60,7 @@
     ! Local variables
     real(kind=pre)                  :: r, z
     complex(kind=pre)               :: G_at_point
-    complex(kind=pre), dimension(3) :: grad_G_at_point_sym, grad_G_at_point_antisym
+    complex(kind=pre), dimension(3) :: grad_G_at_point, grad_G_at_point_sym, grad_G_at_point_antisym
     integer                         :: nb_quad_points, Q
 
     nb_quad_points = size(face_quadrature_weights)
@@ -95,8 +89,12 @@
             wavenumber,                                                &
             tabulation_method, tabulated_r_range, tabulated_z_range, tabulated_integrals, &
             gf_singularities,                                          &
-            g_at_point, grad_g_at_point_sym, grad_g_at_point_antisym   &
+            g_at_point, grad_g_at_point                                &
             )
+            grad_g_at_point_sym(1:2) = cmplx(zero, zero, kind=pre)
+            grad_G_at_point_sym(3) = grad_G_at_point(3)
+            grad_G_at_point_antisym(1:2) = grad_G_at_point(1:2)
+            grad_G_at_point_antisym(3) = cmplx(zero, zero, kind=pre)
         else
           call wave_part_finite_depth                                  &
             (x,                                                        &
@@ -104,7 +102,6 @@
             wavenumber,                                                &
             depth,                                                     &
             tabulation_method, tabulated_r_range, tabulated_z_range, tabulated_integrals, &
-            gf_singularities,                                          &
             nexp, ambda, ar,                                           &
             g_at_point, grad_g_at_point_sym, grad_g_at_point_antisym   &
             )
@@ -152,10 +149,7 @@
   end subroutine
 
 
-  SUBROUTINE COLLECT_DELHOMMEAU_INTEGRALS                        &
-=======
   SUBROUTINE WAVE_PART_INFINITE_DEPTH                        &
->>>>>>> be8bd9d4
       ! Returns (G^-, nabla G^+) if gf_singularities == HIGH_FREQ
       ! and (G^+, nabla G^+) if gf_singularities == LOW_FREQ
       (X0I, X0J, wavenumber,                                     &
@@ -224,7 +218,6 @@
     ! Add the elementary integrals to build FS and VS
     !================================================
 
-<<<<<<< HEAD
     IF (ABS(r) > 16*EPSILON(r)) THEN
       drdx1 = wavenumber**2 * (X0I(1) - X0J(1))/r
       drdx2 = wavenumber**2 * (X0I(2) - X0J(2))/r
@@ -235,16 +228,11 @@
     END IF
     dzdx3 = wavenumber
 
-    FS    = CMPLX(integrals(1, 2), integrals(2, 2), KIND=PRE)
-    VS(1) = drdx1 * CMPLX(integrals(1, 1), integrals(2, 1), KIND=PRE)
-    VS(2) = drdx2 * CMPLX(integrals(1, 1), integrals(2, 1), KIND=PRE)
-    VS(3) = dzdx3 * CMPLX(integrals(1, 2), integrals(2, 2), KIND=PRE)
-=======
     G    = CMPLX(integrals(1, 2), integrals(2, 2), KIND=PRE)
     nablaG(1) = drdx1 * CMPLX(integrals(1, 1), integrals(2, 1), KIND=PRE)
     nablaG(2) = drdx2 * CMPLX(integrals(1, 1), integrals(2, 1), KIND=PRE)
     nablaG(3) = dzdx3 * CMPLX(integrals(1, 2), integrals(2, 2), KIND=PRE)
->>>>>>> be8bd9d4
+
     if (gf_singularities == LOW_FREQ) then
       ! integrals(:, 2) are G^+, but the formula is that dG^+/dz = G^-
       ! Here is the correction
