--- conflicted
+++ resolved
@@ -63,12 +63,8 @@
     real(kind=pre), dimension(:),          intent(in) :: tabulated_r_range
     real(kind=pre), dimension(:),          intent(in) :: tabulated_z_range
     real(kind=pre), dimension(:, :, :),    intent(in) :: tabulated_integrals
-<<<<<<< HEAD
-    integer,                               intent(in) :: nexp, finite_depth_method
-=======
     integer,                               intent(in) :: finite_depth_method
     integer,                               intent(in) :: nexp
->>>>>>> 28eb1f11
     real(kind=pre), dimension(nexp),       intent(in) :: ambda, ar
     logical,                               intent(in) :: derivative_with_respect_to_first_variable
 
