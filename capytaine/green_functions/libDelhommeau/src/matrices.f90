--- conflicted
+++ resolved
@@ -74,12 +74,8 @@
     COMPLEX(KIND=PRE), DIMENSION(3) :: int_nablaG, int_nablaG_wave, int_nablaG_wave_sym, int_nablaG_wave_antisym
     LOGICAL :: use_symmetry_of_wave_part
 
-<<<<<<< HEAD
     ! use_symmetry_of_wave_part = ((SAME_BODY) .AND. (nb_quad_points == 1))
     use_symmetry_of_wave_part = .false.
-=======
-    use_symmetry_of_wave_part = ((same_body) .AND. (nb_quad_points == 1))
->>>>>>> a8b7f71d
 
     coeffs(:) = coeffs(:)/(-4*PI)  ! Factored out coefficient
 
@@ -177,35 +173,10 @@
           END IF
           int_nablaG(3) = int_nablaG(3) + coeffs(2) * reflected_int_nablaG_Rankine(3)
 
-<<<<<<< HEAD
-          ! Store into influence matrix
-          S(I, J) = S(I, J) + coeffs(2) * SP1                                ! Green function
-          if (size(K, 3) == 1) then
-            if (.NOT. adjoint_double_layer) then
-              K(I, J, 1) = K(I, J, 1) + coeffs(2) * DOT_PRODUCT(normals_2(J, :), reflected_VSP1(:))
-            else
-              K(I, J, 1) = K(I, J, 1) + coeffs(2) * DOT_PRODUCT(normals_1(I, :), reflected_VSP1(:))
-            endif
-          else
-            K(I, J, :) = K(I, J, :) + coeffs(2) * reflected_VSP1(:)
-          endif
-
           if (gf_singularities == BETTER_LOW_FREQ) then
-            if (size(K, 3) == 1) then
-              if (.NOT. adjoint_double_layer) then
-                K(I, J, 1) = K(I, J, 1) + coeffs(3) * wavenumber * SP1 * normals_2(J, 3)
-              else
-                K(I, J, 1) = K(I, J, 1) + coeffs(3) * wavenumber * SP1 * normals_1(I, 3)
-              endif
-            else
-              K(I, J, 3) = K(I, J, 3) + coeffs(3) * wavenumber * SP1
-            endif
-          endif
-        END DO
-      END IF
-=======
-        END IF
->>>>>>> a8b7f71d
+            int_nablaG(3) = int_nablaG(3) + coeffs(3) * wavenumber * int_G_Rankine
+          endif
+        endif
 
         !!!!!!!!!!!!!!!
         !  Wave part  !
