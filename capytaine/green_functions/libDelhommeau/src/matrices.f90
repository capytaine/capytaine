MODULE MATRICES

  USE ieee_arithmetic
  USE FLOATING_POINT_PRECISION, ONLY: PRE
  USE CONSTANTS

  USE GREEN_RANKINE
  USE GREEN_WAVE

  IMPLICIT NONE

CONTAINS

  ! =====================================================================

  PURE LOGICAL FUNCTION is_infinity(x)
    REAL(KIND=PRE), INTENT(IN) :: x
    is_infinity = (.NOT. ieee_is_finite(x))
  END FUNCTION

  ! =====================================================================

  SUBROUTINE BUILD_MATRICES(                          &
      nb_faces_1, centers_1, normals_1,               &
      nb_vertices_2, nb_faces_2, vertices_2, faces_2, &
      centers_2, normals_2, areas_2, radiuses_2,      &
      nb_quad_points, quad_points, quad_weights,      &
      wavenumber, depth,                              &
      coeffs,                                         &
      tabulation_method, tabulated_r_range, tabulated_z_range, tabulated_integrals, &
      NEXP, AMBDA, AR,                                &
      same_body, legacy_delhommeau, adjoint_double_layer, &
      S, K)

    ! Mesh data
    INTEGER,                                     INTENT(IN) :: nb_faces_1, nb_faces_2, nb_vertices_2
    REAL(KIND=PRE), DIMENSION(nb_faces_1, 3),    INTENT(IN) :: centers_1, normals_1
    REAL(KIND=PRE), DIMENSION(nb_vertices_2, 3), INTENT(IN) :: vertices_2
    INTEGER,        DIMENSION(nb_faces_2, 4),    INTENT(IN) :: faces_2
    REAL(KIND=PRE), DIMENSION(nb_faces_2, 3),    INTENT(IN) :: centers_2, normals_2
    REAL(KIND=PRE), DIMENSION(nb_faces_2),       INTENT(IN) :: areas_2, radiuses_2

    INTEGER,                                                  INTENT(IN) :: nb_quad_points
    REAL(KIND=PRE), DIMENSION(nb_faces_2, nb_quad_points, 3), INTENT(IN) :: quad_points
    REAL(KIND=PRE), DIMENSION(nb_faces_2, nb_quad_points),    INTENT(IN) :: quad_weights

    LOGICAL,                                  INTENT(IN) :: same_body
    LOGICAL,                                  INTENT(IN) :: legacy_delhommeau
    LOGICAL,                                  INTENT(IN) :: adjoint_double_layer

    REAL(KIND=PRE),                           INTENT(IN) :: wavenumber, depth

    REAL(KIND=PRE), DIMENSION(3)                         :: coeffs

    ! Tabulated data
    INTEGER,                                  INTENT(IN) :: tabulation_method
    REAL(KIND=PRE), DIMENSION(:),             INTENT(IN) :: tabulated_r_range
    REAL(KIND=PRE), DIMENSION(:),             INTENT(IN) :: tabulated_z_range
    REAL(KIND=PRE), DIMENSION(:, :, :, :),    INTENT(IN) :: tabulated_integrals

    ! Prony decomposition for finite depth
    INTEGER,                                  INTENT(IN) :: NEXP
    REAL(KIND=PRE), DIMENSION(NEXP),          INTENT(IN) :: AMBDA, AR

    ! Output
    COMPLEX(KIND=PRE), DIMENSION(:, :), INTENT(INOUT) :: S
    COMPLEX(KIND=PRE), DIMENSION(:, :, :), INTENT(INOUT) :: K

    ! Local variables
    INTEGER                         :: I, J, Q
    REAL(KIND=PRE), DIMENSION(3)    :: reflected_centers_1_I, reflected_VSP1
    REAL(KIND=PRE)                  :: SP1
    REAL(KIND=PRE), DIMENSION(3)    :: VSP1
    COMPLEX(KIND=PRE)               :: SP2
    COMPLEX(KIND=PRE), DIMENSION(3) :: VSP2_SYM, VSP2_ANTISYM
    LOGICAL :: use_symmetry_of_wave_part

    use_symmetry_of_wave_part = ((SAME_BODY) .AND. (nb_quad_points == 1))

    coeffs(:) = coeffs(:)/(-4*PI)  ! Factored out coefficient

    !$OMP PARALLEL DO SCHEDULE(DYNAMIC) &
    !$OMP&  PRIVATE(J, I, SP1, VSP1, SP2, VSP2_SYM, VSP2_ANTISYM, reflected_centers_1_I, reflected_VSP1)
    DO J = 1, nb_faces_2

      !!!!!!!!!!!!!!!!!!!!
      !  Initialization  !
      !!!!!!!!!!!!!!!!!!!!
      S(:, J) = CMPLX(0.0, 0.0, KIND=PRE)
      K(:, J, :) = CMPLX(0.0, 0.0, KIND=PRE)

      !!!!!!!!!!!!!!!!!!
      !  Rankine part  !
      !!!!!!!!!!!!!!!!!!
      IF (coeffs(1) .NE. ZERO) THEN
        DO I = 1, nb_faces_1

          CALL COMPUTE_INTEGRAL_OF_RANKINE_SOURCE( &
            centers_1(I, :),                       &
            vertices_2(faces_2(J, :), :),          &
            centers_2(J, :),                       &
            normals_2(J, :),                       &
            areas_2(J),                            &
            radiuses_2(J),                         &
            SP1, VSP1                              &
            )

          ! Change the gradient terms to direct solver representation
          IF (.NOT. adjoint_double_layer) THEN
            VSP1(:) = -VSP1(:)
          END IF

          ! Store into influence matrix
          S(I, J) = S(I, J) + coeffs(1) * SP1                                ! Green function
          if (size(K, 3) == 1) then
            if (.NOT. adjoint_double_layer) then
              K(I, J, 1) = K(I, J, 1) + coeffs(1) * DOT_PRODUCT(normals_2(J, :), VSP1(:))
            else
              K(I, J, 1) = K(I, J, 1) + coeffs(1) * DOT_PRODUCT(normals_1(I, :), VSP1(:))
            endif
          else
            K(I, J, :) = K(I, J, :) + coeffs(1) * VSP1(:)
          endif

        END DO
      END IF


      !!!!!!!!!!!!!!!!!!!!!!!!!!!!
      !  Reflected Rankine part  !
      !!!!!!!!!!!!!!!!!!!!!!!!!!!!

      IF (coeffs(2) .NE. ZERO) THEN
        DO I = 1, nb_faces_1

          IF (is_infinity(depth)) THEN
            ! Reflection through free surface
            reflected_centers_1_I(1:2) = centers_1(I, 1:2)
            reflected_centers_1_I(3)   = -centers_1(I, 3)
          ELSE
            ! Reflection through sea bottom
            reflected_centers_1_I(1:2) = centers_1(I, 1:2)
            reflected_centers_1_I(3)   = -centers_1(I, 3) - 2*depth
          END IF

          CALL COMPUTE_INTEGRAL_OF_RANKINE_SOURCE( &
            reflected_centers_1_I(:),                &
            vertices_2(faces_2(J, :), :),          &
            centers_2(J, :),                       &
            normals_2(J, :),                       &
            areas_2(J),                            &
            radiuses_2(J),                         &
            SP1, VSP1                              &
            )

          reflected_VSP1(1:2) = VSP1(1:2)
          reflected_VSP1(3) = -VSP1(3)

          ! Change the gradient terms to direct solver representation
          if (.NOT. adjoint_double_layer) THEN
             reflected_VSP1(1:2) = -reflected_VSP1(1:2)
          END IF

          ! Store into influence matrix
          S(I, J) = S(I, J) + coeffs(2) * SP1                                ! Green function
          if (size(K, 3) == 1) then
            if (.NOT. adjoint_double_layer) then
              K(I, J, 1) = K(I, J, 1) + coeffs(2) * DOT_PRODUCT(normals_2(J, :), reflected_VSP1(:))
            else
              K(I, J, 1) = K(I, J, 1) + coeffs(2) * DOT_PRODUCT(normals_1(I, :), reflected_VSP1(:))
            endif
          else
            K(I, J, :) = K(I, J, :) + coeffs(2) * reflected_VSP1(:)
          endif
        END DO
      END IF

      !!!!!!!!!!!!!!!
      !  Wave part  !
      !!!!!!!!!!!!!!!

      IF ((coeffs(3) .NE. ZERO) .AND. (.NOT. use_symmetry_of_wave_part)) THEN
        DO I = 1, nb_faces_1
          DO Q = 1, nb_quad_points
            IF (is_infinity(depth)) THEN
              CALL WAVE_PART_INFINITE_DEPTH &
                (centers_1(I, :),           &
                quad_points(J, Q, :),       & ! centers_2(J, :),
                wavenumber,                 &
<<<<<<< HEAD
                tabulated_r_range, tabulated_z_range, tabulated_integrals, &
                legacy_delhommeau, &
=======
                tabulation_method, tabulated_r_range, tabulated_z_range, tabulated_integrals, &
>>>>>>> 18bbd854
                SP2, VSP2_SYM, VSP2_ANTISYM &
                )
            ELSE
              CALL WAVE_PART_FINITE_DEPTH   &
                (centers_1(I, :),           &
                quad_points(J, Q, :),       & ! centers_2(J, :),
                wavenumber,                 &
                depth,                      &
<<<<<<< HEAD
                tabulated_r_range, tabulated_z_range, tabulated_integrals, &
                legacy_delhommeau, &
=======
                tabulation_method, tabulated_r_range, tabulated_z_range, tabulated_integrals, &
>>>>>>> 18bbd854
                NEXP, AMBDA, AR,            &
                SP2, VSP2_SYM, VSP2_ANTISYM &
                )
            END IF

           ! Change the gradient terms to direct solver representation
            IF (.NOT. adjoint_double_layer) THEN
              VSP2_ANTISYM = -VSP2_ANTISYM
            END IF

            S(I, J) = S(I, J) + coeffs(3) * SP2 * quad_weights(J, Q)

            if (size(K, 3) == 1) then
              if (.NOT. adjoint_double_layer) then
                K(I, J, 1) = K(I, J, 1) + coeffs(3) * &
                  DOT_PRODUCT(normals_2(J, :), VSP2_SYM + VSP2_ANTISYM) * quad_weights(J, Q)
              else
                K(I, J, 1) = K(I, J, 1) + coeffs(3) * &
                  DOT_PRODUCT(normals_1(I, :), VSP2_SYM + VSP2_ANTISYM) * quad_weights(J, Q)
              endif
            else
              K(I, J, :) = K(I, J, :) + coeffs(3) * (VSP2_SYM + VSP2_ANTISYM) * quad_weights(J, Q)
            endif

          END DO
        END DO
      END IF

      IF (SAME_BODY) THEN
        if (size(K, 3) == 1) then
          K(J, J, 1) = K(J, J, 1) + 0.5
        else
          if (.NOT. adjoint_double_layer) then
            K(J, J, :) = K(J, J, :) + 0.5 * normals_2(J, :)
          else
            K(J, J, :) = K(J, J, :) + 0.5 * normals_1(J, :)
          endif
        endif
      END IF

    END DO  ! parallelized loop on J


    IF ((coeffs(3) .NE. ZERO) .AND. use_symmetry_of_wave_part) THEN
      ! If we are computing the influence of some cells upon themselves, the resulting matrices have some symmetries.
      ! This is due to the symmetry of the Green function, and the way the integral on the face is approximated.
      ! (More precisely, the Green function is symmetric and its derivative is the sum of a symmetric part and an anti-symmetric
      ! part.)

      !$OMP PARALLEL DO SCHEDULE(DYNAMIC) PRIVATE(J, I, SP2, VSP2_SYM, VSP2_ANTISYM)
      DO J = 1, nb_faces_2
        DO I = J, nb_faces_1
          IF (is_infinity(depth)) THEN
            CALL WAVE_PART_INFINITE_DEPTH &
              (centers_1(I, :),           &
              quad_points(J, 1, :),       & ! centers_2(J, :),
              wavenumber,                 &
<<<<<<< HEAD
              tabulated_r_range, tabulated_z_range, tabulated_integrals, &
              legacy_delhommeau, &
=======
              tabulation_method, tabulated_r_range, tabulated_z_range, tabulated_integrals, &
>>>>>>> 18bbd854
              SP2, VSP2_SYM, VSP2_ANTISYM &
              )
          ELSE
            CALL WAVE_PART_FINITE_DEPTH   &
              (centers_1(I, :),           &
              quad_points(J, 1, :),       & ! centers_2(J, :),
              wavenumber,                 &
              depth,                      &
<<<<<<< HEAD
              tabulated_r_range, tabulated_z_range, tabulated_integrals, &
              legacy_delhommeau, &
=======
              tabulation_method, tabulated_r_range, tabulated_z_range, tabulated_integrals, &
>>>>>>> 18bbd854
              NEXP, AMBDA, AR,            &
              SP2, VSP2_SYM, VSP2_ANTISYM &
              )
          END IF

          ! Change the gradient terms to direct solver representation
          IF (.NOT. adjoint_double_layer) THEN
            VSP2_ANTISYM = -VSP2_ANTISYM
          END IF

          S(I, J) = S(I, J) + coeffs(3) * SP2 * quad_weights(J, 1)
          if (size(K, 3) == 1) then
            if (.NOT. adjoint_double_layer) then
              K(I, J, 1) = K(I, J, 1) + coeffs(3) * &
                DOT_PRODUCT(normals_2(J, :), VSP2_SYM + VSP2_ANTISYM) * quad_weights(J, 1)
            else
              K(I, J, 1) = K(I, J, 1) + coeffs(3) * &
                DOT_PRODUCT(normals_1(I, :), VSP2_SYM + VSP2_ANTISYM) * quad_weights(J, 1)
            endif
          else
            K(I, J, :) = K(I, J, :) + coeffs(3) * (VSP2_SYM + VSP2_ANTISYM) * quad_weights(J, 1)
          endif

          IF (.NOT. I==J) THEN
            S(J, I) = S(J, I) + coeffs(3) * SP2 * quad_weights(I, 1)
            if (size(K, 3) == 1) then
              if (.NOT. adjoint_double_layer) then
                K(J, I, 1) = K(J, I, 1) + coeffs(3) * &
                  DOT_PRODUCT(normals_2(I, :), VSP2_SYM - VSP2_ANTISYM) * quad_weights(I, 1)
              else
                K(J, I, 1) = K(J, I, 1) + coeffs(3) * &
                  DOT_PRODUCT(normals_1(J, :), VSP2_SYM - VSP2_ANTISYM) * quad_weights(I, 1)
              endif
            else
              K(J, I, :) = K(J, I, :) + coeffs(3) * (VSP2_SYM - VSP2_ANTISYM) * quad_weights(I, 1)
            endif
          END IF
        END DO
      END DO
    END IF

  END SUBROUTINE

END MODULE MATRICES<|MERGE_RESOLUTION|>--- conflicted
+++ resolved
@@ -187,12 +187,8 @@
                 (centers_1(I, :),           &
                 quad_points(J, Q, :),       & ! centers_2(J, :),
                 wavenumber,                 &
-<<<<<<< HEAD
-                tabulated_r_range, tabulated_z_range, tabulated_integrals, &
+                tabulation_method, tabulated_r_range, tabulated_z_range, tabulated_integrals, &
                 legacy_delhommeau, &
-=======
-                tabulation_method, tabulated_r_range, tabulated_z_range, tabulated_integrals, &
->>>>>>> 18bbd854
                 SP2, VSP2_SYM, VSP2_ANTISYM &
                 )
             ELSE
@@ -201,12 +197,8 @@
                 quad_points(J, Q, :),       & ! centers_2(J, :),
                 wavenumber,                 &
                 depth,                      &
-<<<<<<< HEAD
-                tabulated_r_range, tabulated_z_range, tabulated_integrals, &
+                tabulation_method, tabulated_r_range, tabulated_z_range, tabulated_integrals, &
                 legacy_delhommeau, &
-=======
-                tabulation_method, tabulated_r_range, tabulated_z_range, tabulated_integrals, &
->>>>>>> 18bbd854
                 NEXP, AMBDA, AR,            &
                 SP2, VSP2_SYM, VSP2_ANTISYM &
                 )
@@ -264,12 +256,8 @@
               (centers_1(I, :),           &
               quad_points(J, 1, :),       & ! centers_2(J, :),
               wavenumber,                 &
-<<<<<<< HEAD
-              tabulated_r_range, tabulated_z_range, tabulated_integrals, &
+              tabulation_method, tabulated_r_range, tabulated_z_range, tabulated_integrals, &
               legacy_delhommeau, &
-=======
-              tabulation_method, tabulated_r_range, tabulated_z_range, tabulated_integrals, &
->>>>>>> 18bbd854
               SP2, VSP2_SYM, VSP2_ANTISYM &
               )
           ELSE
@@ -278,12 +266,8 @@
               quad_points(J, 1, :),       & ! centers_2(J, :),
               wavenumber,                 &
               depth,                      &
-<<<<<<< HEAD
-              tabulated_r_range, tabulated_z_range, tabulated_integrals, &
+              tabulation_method, tabulated_r_range, tabulated_z_range, tabulated_integrals, &
               legacy_delhommeau, &
-=======
-              tabulation_method, tabulated_r_range, tabulated_z_range, tabulated_integrals, &
->>>>>>> 18bbd854
               NEXP, AMBDA, AR,            &
               SP2, VSP2_SYM, VSP2_ANTISYM &
               )
