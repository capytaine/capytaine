--- conflicted
+++ resolved
@@ -81,13 +81,8 @@
     COMPLEX(KIND=PRE), DIMENSION(3) :: int_nablaG, int_nablaG_wave, int_nablaG_wave_sym, int_nablaG_wave_antisym
     LOGICAL :: use_symmetry_of_wave_part
 
-<<<<<<< HEAD
     ! use_symmetry_of_wave_part = ((SAME_BODY) .AND. (nb_quad_points == 1))
     use_symmetry_of_wave_part = .false.
-=======
-
-    use_symmetry_of_wave_part = ((same_body) .AND. (nb_quad_points == 1))
->>>>>>> 8164cfd7
 
     coeffs(:) = coeffs(:)/(-4*PI)  ! Factored out coefficient
 
