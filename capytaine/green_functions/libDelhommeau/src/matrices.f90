--- conflicted
+++ resolved
@@ -187,12 +187,8 @@
                 (centers_1(I, :),           &
                 quad_points(J, Q, :),       & ! centers_2(J, :),
                 wavenumber,                 &
-<<<<<<< HEAD
-                tabulation_method, tabulated_r_range, tabulated_z_range, tabulated_integrals, &
+                tabulation_grid_shape, tabulated_r_range, tabulated_z_range, tabulated_integrals, &
                 legacy_delhommeau, &
-=======
-                tabulation_grid_shape, tabulated_r_range, tabulated_z_range, tabulated_integrals, &
->>>>>>> bf6a3926
                 SP2, VSP2_SYM, VSP2_ANTISYM &
                 )
             ELSE
@@ -201,12 +197,8 @@
                 quad_points(J, Q, :),       & ! centers_2(J, :),
                 wavenumber,                 &
                 depth,                      &
-<<<<<<< HEAD
-                tabulation_method, tabulated_r_range, tabulated_z_range, tabulated_integrals, &
+                tabulation_grid_shape, tabulated_r_range, tabulated_z_range, tabulated_integrals, &
                 legacy_delhommeau, &
-=======
-                tabulation_grid_shape, tabulated_r_range, tabulated_z_range, tabulated_integrals, &
->>>>>>> bf6a3926
                 NEXP, AMBDA, AR,            &
                 SP2, VSP2_SYM, VSP2_ANTISYM &
                 )
@@ -264,12 +256,8 @@
               (centers_1(I, :),           &
               quad_points(J, 1, :),       & ! centers_2(J, :),
               wavenumber,                 &
-<<<<<<< HEAD
-              tabulation_method, tabulated_r_range, tabulated_z_range, tabulated_integrals, &
+              tabulation_grid_shape, tabulated_r_range, tabulated_z_range, tabulated_integrals, &
               legacy_delhommeau, &
-=======
-              tabulation_grid_shape, tabulated_r_range, tabulated_z_range, tabulated_integrals, &
->>>>>>> bf6a3926
               SP2, VSP2_SYM, VSP2_ANTISYM &
               )
           ELSE
@@ -278,12 +266,8 @@
               quad_points(J, 1, :),       & ! centers_2(J, :),
               wavenumber,                 &
               depth,                      &
-<<<<<<< HEAD
-              tabulation_method, tabulated_r_range, tabulated_z_range, tabulated_integrals, &
+              tabulation_grid_shape, tabulated_r_range, tabulated_z_range, tabulated_integrals, &
               legacy_delhommeau, &
-=======
-              tabulation_grid_shape, tabulated_r_range, tabulated_z_range, tabulated_integrals, &
->>>>>>> bf6a3926
               NEXP, AMBDA, AR,            &
               SP2, VSP2_SYM, VSP2_ANTISYM &
               )
