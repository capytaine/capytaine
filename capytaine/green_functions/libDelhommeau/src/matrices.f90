! Copyright (C) 2017-2024 Matthieu Ancellin
! See LICENSE file at <https://github.com/capytaine/libDelhommeau>

MODULE MATRICES

  USE FLOATING_POINT_PRECISION, ONLY: PRE
  USE CONSTANTS

  USE GREEN_RANKINE
  USE GREEN_WAVE

  IMPLICIT NONE

CONTAINS

  ! =====================================================================

  SUBROUTINE BUILD_MATRICES(                             &
      nb_faces_1, centers_1, dot_product_normals,        &
      nb_vertices_2, nb_faces_2, vertices_2, faces_2,    &
      centers_2, normals_2, areas_2, radiuses_2,         &
      nb_quad_points, quad_points, quad_weights,         &
      wavenumber, depth,                                 &
      coeffs,                                            &
      tabulation_nb_integration_points,                  &
      tabulation_grid_shape,                             &
      tabulated_r_range, tabulated_z_range,              &
      tabulated_integrals,                               &
      finite_depth_method, NEXP, AMBDA, AR,              &
      same_body, gf_singularities, adjoint_double_layer, &
      S, K)

    ! Mesh data
    INTEGER,                                     INTENT(IN) :: nb_faces_1, nb_faces_2, nb_vertices_2
    REAL(KIND=PRE), DIMENSION(nb_faces_1, 3),    INTENT(IN) :: centers_1
    REAL(KIND=PRE), DIMENSION(:, :),             INTENT(IN) :: dot_product_normals
    REAL(KIND=PRE), DIMENSION(nb_vertices_2, 3), INTENT(IN) :: vertices_2
    INTEGER,        DIMENSION(nb_faces_2, 4),    INTENT(IN) :: faces_2
    REAL(KIND=PRE), DIMENSION(nb_faces_2, 3),    INTENT(IN) :: centers_2, normals_2
    REAL(KIND=PRE), DIMENSION(nb_faces_2),       INTENT(IN) :: areas_2, radiuses_2

    ! dot_product_normals might be identical to normals_2, especially when adjoint_double_layer is False.
    ! The former is used when computing the dot product with the normal vector in the double layer or adjoint double layer operator
    ! (D or K matrices). The latter is only used when computing the exact formula to integrate the Rankine part of the Green
    ! function over a face.
    ! Hence, both variables fulfill different role, and may or may not be identical.

    INTEGER,                                                  INTENT(IN) :: nb_quad_points
    REAL(KIND=PRE), DIMENSION(nb_faces_2, nb_quad_points, 3), INTENT(IN) :: quad_points
    REAL(KIND=PRE), DIMENSION(nb_faces_2, nb_quad_points),    INTENT(IN) :: quad_weights

    ! Solver parameters
    LOGICAL,                                  INTENT(IN) :: same_body
    INTEGER,                                  INTENT(IN) :: gf_singularities
    LOGICAL,                                  INTENT(IN) :: adjoint_double_layer
    REAL(KIND=PRE), DIMENSION(3)                         :: coeffs

    REAL(KIND=PRE),                           INTENT(IN) :: wavenumber, depth

    ! Tabulated values for the wave part of the Green function
    INTEGER,                                  INTENT(IN) :: tabulation_grid_shape
    INTEGER,                                  INTENT(IN) :: tabulation_nb_integration_points
    REAL(KIND=PRE), DIMENSION(:),             INTENT(IN) :: tabulated_r_range
    REAL(KIND=PRE), DIMENSION(:),             INTENT(IN) :: tabulated_z_range
    REAL(KIND=PRE), DIMENSION(:, :, :),       INTENT(IN) :: tabulated_integrals

    ! Prony decomposition for finite depth Green function
    integer,                                  intent(in) :: finite_depth_method
    INTEGER,                                  INTENT(IN) :: NEXP
    REAL(KIND=PRE), DIMENSION(NEXP),          INTENT(IN) :: AMBDA, AR

    ! Outputs
    COMPLEX(KIND=PRE), DIMENSION(:, :), INTENT(INOUT) :: S  ! integrals of the Green function
    COMPLEX(KIND=PRE), DIMENSION(:, :, :), INTENT(INOUT) :: K  ! integrals of the gradient of the Green function

    ! Local variables
    INTEGER                         :: I, J, Q
    REAL(KIND=PRE)                  :: int_G_Rankine, diagonal_coef
    REAL(KIND=PRE), DIMENSION(3)    :: int_nablaG_Rankine
    COMPLEX(KIND=PRE)               :: int_G, int_G_wave
    COMPLEX(KIND=PRE), DIMENSION(3) :: int_nablaG, int_nablaG_wave
    LOGICAL :: use_symmetry_of_wave_part, derivative_with_respect_to_first_variable

    ! use_symmetry_of_wave_part = ((SAME_BODY) .AND. (nb_quad_points == 1)   &
    !                              .AND. (.not. (is_infinity(depth) .and. (finite_depth_method == FINGREEN3D))))
    use_symmetry_of_wave_part = .false.

    derivative_with_respect_to_first_variable = adjoint_double_layer
    ! When computing the adjoint double layer operator (K), the derivative of the Green function is computed with respect to its
    ! first variable (field point, often written x, or sometimes M in this code).
    ! When computing the double layer operator (D), the derivative of the Green function is computed with respect to its second
    ! variable (source point, often written xi, or sometimes M' in this code).

    coeffs(:) = coeffs(:)/(-4*PI)  ! Factored out coefficient

    !$OMP PARALLEL DO SCHEDULE(DYNAMIC) &
    !$OMP&  PRIVATE(J, I, int_G, int_nablaG, int_G_Rankine, int_nablaG_Rankine, diagonal_coef, &
    !$OMP&          int_G_wave, int_nablaG_wave)
    DO J = 1, nb_faces_2
      DO I = 1, nb_faces_1

        int_G = CZERO
        int_nablaG(:) = CZERO

        !!!!!!!!!!!!!!!!!!!
        !  Diagonal term  !
        !!!!!!!!!!!!!!!!!!!
        IF (I==J .and. same_body) THEN

          if (abs(centers_2(j, 3)) < 1e-8) then  ! Panel on the free surface
            diagonal_coef = ONE
          else
            diagonal_coef = ONE/2
          endif

          if (adjoint_double_layer) then
            int_nablaG(:) = int_nablaG(:) + diagonal_coef * dot_product_normals(I, :)
          else
            int_nablaG(:) = int_nablaG(:) + diagonal_coef * dot_product_normals(J, :)
          endif
        ENDIF

        !!!!!!!!!!!!!!!!!!
        !  Rankine part  !
        !!!!!!!!!!!!!!!!!!
        if (coeffs(1) .NE. ZERO) then

          call integral_of_Rankine(                    &
            centers_1(I, :),                           &
            vertices_2(faces_2(J, :), :),              &
            centers_2(J, :),                           &
            normals_2(J, :),                           &
            areas_2(J),                                &
            radiuses_2(J),                             &
            derivative_with_respect_to_first_variable, &
            int_G_Rankine, int_nablaG_Rankine          &
            )

          int_G = int_G + coeffs(1) * int_G_Rankine
          int_nablaG(:) = int_nablaG(:) + coeffs(1) * int_nablaG_Rankine(:)
        endif


        !!!!!!!!!!!!!!!!!!!!!!!!!!!!
        !  Reflected Rankine part  !
        !!!!!!!!!!!!!!!!!!!!!!!!!!!!
        if ((coeffs(2) .NE. ZERO) .or. &
            ((gf_singularities == LOW_FREQ_WITH_RANKINE_PART) .and. (coeffs(3) .NE. ZERO))) then

<<<<<<< HEAD
          ! Free surface reflection
          reflected_centers_1_I(1:2) = centers_1(I, 1:2)
          reflected_centers_1_I(3)   = -centers_1(I, 3)

          IF (is_infinity(depth) .and. (finite_depth_method .ne. LEGACY_FINITE_DEPTH)) THEN
            CALL COMPUTE_INTEGRAL_OF_RANKINE_SOURCE( &
              reflected_centers_1_I(:),              &
              vertices_2(faces_2(J, :), :),          &
              centers_2(J, :),                       &
              normals_2(J, :),                       &
              areas_2(J),                            &
              radiuses_2(J),                         &
              int_G_Rankine, int_nablaG_Rankine      &
=======
          if (is_infinity(depth)) then
            call integral_of_reflected_Rankine(          &
              centers_1(I, :),                           &
              vertices_2(faces_2(J, :), :),              &
              centers_2(J, :),                           &
              normals_2(J, :),                           &
              areas_2(J),                                &
              radiuses_2(J),                             &
              derivative_with_respect_to_first_variable, &
              [-ONE, ZERO],                              &
              int_G_Rankine,                             &
              int_nablaG_Rankine                         &
>>>>>>> 389ee9c3
              )
          else
            ! Legacy behavior in finite depth... To be fixed...
            call one_point_integral_of_reflected_Rankine( &
              centers_1(I, :),                            &
              centers_2(J, :),                            &
              areas_2(J),                                 &
              derivative_with_respect_to_first_variable,  &
              [-ONE, ZERO],                               &
              int_G_Rankine,                              &
              int_nablaG_Rankine                          &
            )
          endif
          int_G = int_G + coeffs(2) * int_G_Rankine
          int_nablaG(:) = int_nablaG(:) + coeffs(2) * int_nablaG_Rankine(:)

          if (gf_singularities == LOW_FREQ_WITH_RANKINE_PART) then
            int_nablaG(3) = int_nablaG(3) + coeffs(3) * 2*wavenumber * int_G_Rankine
          endif

          !!!!!!!!!!!!!!!!!!!!!!!!!!!!!!!!!!!!!!!!!!!!!!!!!
          !  Supplementary Rankine parts in finite depth  !
          !!!!!!!!!!!!!!!!!!!!!!!!!!!!!!!!!!!!!!!!!!!!!!!!!
          if (.not. (is_infinity(depth)) .and. finite_depth_method == LEGACY_FINITE_DEPTH) then
            ! 1. Reflection through sea bottom
            call integral_of_reflected_Rankine(          &
              centers_1(I, :),                           &
              vertices_2(faces_2(J, :), :),              &
              centers_2(J, :),                           &
              normals_2(J, :),                           &
              areas_2(J),                                &
              radiuses_2(J),                             &
              derivative_with_respect_to_first_variable, &
              [-ONE, -2*depth],                          &
              int_G_Rankine, int_nablaG_Rankine          &
              )
            int_G = int_G + coeffs(2) * int_G_Rankine
            int_nablaG(:) = int_nablaG(:) + coeffs(2) * int_nablaG_Rankine(:)

            ! 2. Reflection through sea bottom and free surface
            call one_point_integral_of_reflected_Rankine( &
              centers_1(I, :),                            &
              centers_2(J, :),                            &
              areas_2(J),                                 &
              derivative_with_respect_to_first_variable,  &
              [ONE, -2*depth],                            &
              int_G_Rankine, int_nablaG_Rankine           &
              )
            int_G = int_G + coeffs(2) * int_G_Rankine
            int_nablaG(:) = int_nablaG(:) + coeffs(2) * int_nablaG_Rankine(:)

            ! 3. Reflection through free surface and sea bottom
            call one_point_integral_of_reflected_Rankine( &
              centers_1(I, :),                            &
              centers_2(J, :),                            &
              areas_2(J),                                 &
              derivative_with_respect_to_first_variable,  &
              [ONE, 2*depth],                             &
              int_G_Rankine, int_nablaG_Rankine           &
              )
            int_G = int_G + coeffs(2) * int_G_Rankine
            int_nablaG(:) = int_nablaG(:) + coeffs(2) * int_nablaG_Rankine(:)

            ! 4. Reflection through sea bottom and free surface and sea bottom again
            call one_point_integral_of_reflected_rankine( &
              centers_1(I, :),                            &
              centers_2(J, :),                            &
              areas_2(J),                                 &
              derivative_with_respect_to_first_variable,  &
              [-ONE, -4*depth],                           &
              int_G_Rankine, int_nablaG_Rankine           &
              )
            int_G = int_G + coeffs(2) * int_G_Rankine
            int_nablaG(:) = int_nablaG(:) + coeffs(2) * int_nablaG_Rankine(:)

          endif

        endif

        !!!!!!!!!!!!!!!
        !  Wave part  !
        !!!!!!!!!!!!!!!
<<<<<<< HEAD
        IF ((coeffs(3) .NE. ZERO) .AND. (.NOT. use_symmetry_of_wave_part)) THEN

          call INTEGRAL_OF_WAVE_PART(                                    &
            centers_1(I, :),                                             &
            centers_2(J, :), areas_2(J),                                 &
            quad_points(J, :, :), quad_weights(J, :),                    &
            wavenumber, depth,                                           &
            tabulation_nb_integration_points, tabulation_grid_shape,     &
            tabulated_r_range, tabulated_z_range, tabulated_integrals,   &
            gf_singularities,                                            &
            finite_depth_method, NEXP, AMBDA, AR,                        &
            int_G_wave, int_nablaG_wave_sym, int_nablaG_wave_antisym     &
=======
        if ((coeffs(3) .ne. zero) .and. (.not. use_symmetry_of_wave_part)) then

          call integral_of_wave_part(                                  &
            centers_1(I, :),                                           &
            vertices_2(faces_2(J, :), :),                              &
            centers_2(J, :),                                           &
            normals_2(J, :),                                           &
            areas_2(J),                                                &
            radiuses_2(J),                                             &
            quad_points(J, :, :), quad_weights(J, :),                  &
            wavenumber, depth,                                         &
            tabulation_nb_integration_points, tabulation_grid_shape,   &
            tabulated_r_range, tabulated_z_range, tabulated_integrals, &
            gf_singularities,                                          &
            NEXP, AMBDA, AR,                                           &
            derivative_with_respect_to_first_variable,                 &
            int_G_wave, int_nablaG_wave                                &
>>>>>>> 389ee9c3
          )

          int_G = int_G + coeffs(3) * int_G_wave
          int_nablaG(:) = int_nablaG(:) + coeffs(3) * int_nablaG_wave

        end if

        !!!!!!!!!!!!!!!!!!!
        !  Add to matrix  !
        !!!!!!!!!!!!!!!!!!!
        S(I, J) = int_G

        if (size(K, 3) == 1) then  ! early_dot_product=True
          if (adjoint_double_layer) then
            K(I, J, 1) = DOT_PRODUCT(dot_product_normals(I, :), int_nablaG(:))
          else
            K(I, J, 1) = DOT_PRODUCT(dot_product_normals(J, :), int_nablaG(:))
          endif
        else
          K(I, J, :) = int_nablaG(:)
        endif

<<<<<<< HEAD
      END DO  ! loop on I
    END DO  ! parallelized loop on J


    IF ((coeffs(3) .NE. ZERO) .AND. use_symmetry_of_wave_part) THEN
      ! If we are computing the influence of some cells upon themselves, the resulting matrices have some symmetries.
      ! This is due to the symmetry of the Green function, and the way the integral on the face is approximated.
      ! (More precisely, the Green function is symmetric and its derivative is the sum of a symmetric part and an anti-symmetric
      ! part.)

      !$OMP PARALLEL DO SCHEDULE(DYNAMIC) PRIVATE(J, I, int_G_wave, int_nablaG_wave, int_nablaG_wave_sym, int_nablaG_wave_antisym)
      DO J = 1, nb_faces_2
        DO I = J, nb_faces_1

          call INTEGRAL_OF_WAVE_PART(                                    &
            centers_1(I, :),                                             &
            centers_2(J, :), areas_2(J),                                 &
            quad_points(J, :, :), quad_weights(J, :),                    &
            wavenumber, depth,                                           &
            tabulation_nb_integration_points, tabulation_grid_shape,     &
            tabulated_r_range, tabulated_z_range, tabulated_integrals,   &
            gf_singularities,                                            &
            finite_depth_method, NEXP, AMBDA, AR,                        &
            int_G_wave, int_nablaG_wave_sym, int_nablaG_wave_antisym     &
          )

          S(I, J) = S(I, J) + coeffs(3) * int_G_wave

          IF (adjoint_double_layer) THEN
            int_nablaG_wave(:) = int_nablaG_wave_sym(:) + int_nablaG_wave_antisym(:)
          ELSE
            int_nablaG_wave(:) = int_nablaG_wave_sym(:) - int_nablaG_wave_antisym(:)
          END IF

          if (size(K, 3) == 1) then
            if (.NOT. adjoint_double_layer) then
              K(I, J, 1) = K(I, J, 1) + coeffs(3) * DOT_PRODUCT(dot_product_normals(J, :), int_nablaG_wave(:))
            else
              K(I, J, 1) = K(I, J, 1) + coeffs(3) * DOT_PRODUCT(dot_product_normals(I, :), int_nablaG_wave(:))
            endif
          else
            K(I, J, :) = K(I, J, :) + coeffs(3) * int_nablaG_wave(:)
          endif

          IF (.NOT. I==J) THEN

            IF (.NOT. adjoint_double_layer) THEN
              int_nablaG_wave(:) = int_nablaG_wave_sym(:) + int_nablaG_wave_antisym(:)
            ELSE
              int_nablaG_wave(:) = int_nablaG_wave_sym(:) - int_nablaG_wave_antisym(:)
            END IF

            S(J, I) = S(J, I) + coeffs(3) * int_G_wave * areas_2(I)/areas_2(J)
            if (size(K, 3) == 1) then
              if (.NOT. adjoint_double_layer) then
                K(J, I, 1) = K(J, I, 1) + coeffs(3) * DOT_PRODUCT(dot_product_normals(I, :), int_nablaG_wave(:)) * &
                  areas_2(I)/areas_2(J)
              else
                K(J, I, 1) = K(J, I, 1) + coeffs(3) * DOT_PRODUCT(dot_product_normals(J, :), int_nablaG_wave(:)) * &
                  areas_2(I)/areas_2(J)
              endif
            else
              K(J, I, :) = K(J, I, :) + coeffs(3) * int_nablaG_wave(:) * areas_2(I)/areas_2(J)
            endif
          END IF
        END DO
      END DO
    END IF

  END SUBROUTINE

END MODULE MATRICES
=======
      end do  ! loop on I
    end do  ! parallelized loop on J


!    IF ((coeffs(3) .NE. ZERO) .AND. use_symmetry_of_wave_part) THEN
!      ! If we are computing the influence of some cells upon themselves, the resulting matrices have some symmetries.
!      ! This is due to the symmetry of the Green function, and the way the integral on the face is approximated.
!      ! (More precisely, the Green function is symmetric and its derivative is the sum of a symmetric part and an anti-symmetric
!      ! part.)
!
!      !$OMP PARALLEL DO SCHEDULE(DYNAMIC) PRIVATE(J, I, int_G_wave, int_nablaG_wave, int_nablaG_wave_sym, int_nablaG_wave_antisym)
!      DO J = 1, nb_faces_2
!        DO I = J, nb_faces_1
!
!          call INTEGRAL_OF_WAVE_PART(                                    &
!            centers_1(I, :),                                             &
!            centers_2(J, :), areas_2(J),                                 &
!            quad_points(J, :, :), quad_weights(J, :),                    &
!            wavenumber, depth,                                           &
!            tabulation_nb_integration_points, tabulation_grid_shape,     &
!            tabulated_r_range, tabulated_z_range, tabulated_integrals,   &
!            gf_singularities,                                            &
!            NEXP, AMBDA, AR,                                             &
!            int_G_wave, int_nablaG_wave_sym, int_nablaG_wave_antisym     &
!          )
!
!          S(I, J) = S(I, J) + coeffs(3) * int_G_wave
!
!          IF (adjoint_double_layer) THEN
!            int_nablaG_wave(:) = int_nablaG_wave_sym(:) + int_nablaG_wave_antisym(:)
!          ELSE
!            int_nablaG_wave(:) = int_nablaG_wave_sym(:) - int_nablaG_wave_antisym(:)
!          END IF
!
!          if (size(K, 3) == 1) then
!            if (.NOT. adjoint_double_layer) then
!              K(I, J, 1) = K(I, J, 1) + coeffs(3) * DOT_PRODUCT(dot_product_normals(J, :), int_nablaG_wave(:))
!            else
!              K(I, J, 1) = K(I, J, 1) + coeffs(3) * DOT_PRODUCT(dot_product_normals(I, :), int_nablaG_wave(:))
!            endif
!          else
!            K(I, J, :) = K(I, J, :) + coeffs(3) * int_nablaG_wave(:)
!          endif
!
!          IF (.NOT. I==J) THEN
!
!            IF (.NOT. adjoint_double_layer) THEN
!              int_nablaG_wave(:) = int_nablaG_wave_sym(:) + int_nablaG_wave_antisym(:)
!            ELSE
!              int_nablaG_wave(:) = int_nablaG_wave_sym(:) - int_nablaG_wave_antisym(:)
!            END IF
!
!            S(J, I) = S(J, I) + coeffs(3) * int_G_wave * areas_2(I)/areas_2(J)
!            if (size(K, 3) == 1) then
!              if (.NOT. adjoint_double_layer) then
!                K(J, I, 1) = K(J, I, 1) + coeffs(3) * DOT_PRODUCT(dot_product_normals(I, :), int_nablaG_wave(:)) * &
!                  areas_2(I)/areas_2(J)
!              else
!                K(J, I, 1) = K(J, I, 1) + coeffs(3) * DOT_PRODUCT(dot_product_normals(J, :), int_nablaG_wave(:)) * &
!                  areas_2(I)/areas_2(J)
!              endif
!            else
!              K(J, I, :) = K(J, I, :) + coeffs(3) * int_nablaG_wave(:) * areas_2(I)/areas_2(J)
!            endif
!          END IF
!        END DO
!      END DO
!    END IF

  end subroutine

end module matrices
>>>>>>> 389ee9c3
<|MERGE_RESOLUTION|>--- conflicted
+++ resolved
@@ -147,22 +147,7 @@
         if ((coeffs(2) .NE. ZERO) .or. &
             ((gf_singularities == LOW_FREQ_WITH_RANKINE_PART) .and. (coeffs(3) .NE. ZERO))) then
 
-<<<<<<< HEAD
-          ! Free surface reflection
-          reflected_centers_1_I(1:2) = centers_1(I, 1:2)
-          reflected_centers_1_I(3)   = -centers_1(I, 3)
-
-          IF (is_infinity(depth) .and. (finite_depth_method .ne. LEGACY_FINITE_DEPTH)) THEN
-            CALL COMPUTE_INTEGRAL_OF_RANKINE_SOURCE( &
-              reflected_centers_1_I(:),              &
-              vertices_2(faces_2(J, :), :),          &
-              centers_2(J, :),                       &
-              normals_2(J, :),                       &
-              areas_2(J),                            &
-              radiuses_2(J),                         &
-              int_G_Rankine, int_nablaG_Rankine      &
-=======
-          if (is_infinity(depth)) then
+          if (is_infinity(depth) .or. (finite_depth_method .ne. LEGACY_FINITE_DEPTH)) then
             call integral_of_reflected_Rankine(          &
               centers_1(I, :),                           &
               vertices_2(faces_2(J, :), :),              &
@@ -174,7 +159,6 @@
               [-ONE, ZERO],                              &
               int_G_Rankine,                             &
               int_nablaG_Rankine                         &
->>>>>>> 389ee9c3
               )
           else
             ! Legacy behavior in finite depth... To be fixed...
@@ -257,20 +241,6 @@
         !!!!!!!!!!!!!!!
         !  Wave part  !
         !!!!!!!!!!!!!!!
-<<<<<<< HEAD
-        IF ((coeffs(3) .NE. ZERO) .AND. (.NOT. use_symmetry_of_wave_part)) THEN
-
-          call INTEGRAL_OF_WAVE_PART(                                    &
-            centers_1(I, :),                                             &
-            centers_2(J, :), areas_2(J),                                 &
-            quad_points(J, :, :), quad_weights(J, :),                    &
-            wavenumber, depth,                                           &
-            tabulation_nb_integration_points, tabulation_grid_shape,     &
-            tabulated_r_range, tabulated_z_range, tabulated_integrals,   &
-            gf_singularities,                                            &
-            finite_depth_method, NEXP, AMBDA, AR,                        &
-            int_G_wave, int_nablaG_wave_sym, int_nablaG_wave_antisym     &
-=======
         if ((coeffs(3) .ne. zero) .and. (.not. use_symmetry_of_wave_part)) then
 
           call integral_of_wave_part(                                  &
@@ -285,10 +255,9 @@
             tabulation_nb_integration_points, tabulation_grid_shape,   &
             tabulated_r_range, tabulated_z_range, tabulated_integrals, &
             gf_singularities,                                          &
-            NEXP, AMBDA, AR,                                           &
+            finite_depth_method, NEXP, AMBDA, AR,                      &
             derivative_with_respect_to_first_variable,                 &
             int_G_wave, int_nablaG_wave                                &
->>>>>>> 389ee9c3
           )
 
           int_G = int_G + coeffs(3) * int_G_wave
@@ -311,80 +280,6 @@
           K(I, J, :) = int_nablaG(:)
         endif
 
-<<<<<<< HEAD
-      END DO  ! loop on I
-    END DO  ! parallelized loop on J
-
-
-    IF ((coeffs(3) .NE. ZERO) .AND. use_symmetry_of_wave_part) THEN
-      ! If we are computing the influence of some cells upon themselves, the resulting matrices have some symmetries.
-      ! This is due to the symmetry of the Green function, and the way the integral on the face is approximated.
-      ! (More precisely, the Green function is symmetric and its derivative is the sum of a symmetric part and an anti-symmetric
-      ! part.)
-
-      !$OMP PARALLEL DO SCHEDULE(DYNAMIC) PRIVATE(J, I, int_G_wave, int_nablaG_wave, int_nablaG_wave_sym, int_nablaG_wave_antisym)
-      DO J = 1, nb_faces_2
-        DO I = J, nb_faces_1
-
-          call INTEGRAL_OF_WAVE_PART(                                    &
-            centers_1(I, :),                                             &
-            centers_2(J, :), areas_2(J),                                 &
-            quad_points(J, :, :), quad_weights(J, :),                    &
-            wavenumber, depth,                                           &
-            tabulation_nb_integration_points, tabulation_grid_shape,     &
-            tabulated_r_range, tabulated_z_range, tabulated_integrals,   &
-            gf_singularities,                                            &
-            finite_depth_method, NEXP, AMBDA, AR,                        &
-            int_G_wave, int_nablaG_wave_sym, int_nablaG_wave_antisym     &
-          )
-
-          S(I, J) = S(I, J) + coeffs(3) * int_G_wave
-
-          IF (adjoint_double_layer) THEN
-            int_nablaG_wave(:) = int_nablaG_wave_sym(:) + int_nablaG_wave_antisym(:)
-          ELSE
-            int_nablaG_wave(:) = int_nablaG_wave_sym(:) - int_nablaG_wave_antisym(:)
-          END IF
-
-          if (size(K, 3) == 1) then
-            if (.NOT. adjoint_double_layer) then
-              K(I, J, 1) = K(I, J, 1) + coeffs(3) * DOT_PRODUCT(dot_product_normals(J, :), int_nablaG_wave(:))
-            else
-              K(I, J, 1) = K(I, J, 1) + coeffs(3) * DOT_PRODUCT(dot_product_normals(I, :), int_nablaG_wave(:))
-            endif
-          else
-            K(I, J, :) = K(I, J, :) + coeffs(3) * int_nablaG_wave(:)
-          endif
-
-          IF (.NOT. I==J) THEN
-
-            IF (.NOT. adjoint_double_layer) THEN
-              int_nablaG_wave(:) = int_nablaG_wave_sym(:) + int_nablaG_wave_antisym(:)
-            ELSE
-              int_nablaG_wave(:) = int_nablaG_wave_sym(:) - int_nablaG_wave_antisym(:)
-            END IF
-
-            S(J, I) = S(J, I) + coeffs(3) * int_G_wave * areas_2(I)/areas_2(J)
-            if (size(K, 3) == 1) then
-              if (.NOT. adjoint_double_layer) then
-                K(J, I, 1) = K(J, I, 1) + coeffs(3) * DOT_PRODUCT(dot_product_normals(I, :), int_nablaG_wave(:)) * &
-                  areas_2(I)/areas_2(J)
-              else
-                K(J, I, 1) = K(J, I, 1) + coeffs(3) * DOT_PRODUCT(dot_product_normals(J, :), int_nablaG_wave(:)) * &
-                  areas_2(I)/areas_2(J)
-              endif
-            else
-              K(J, I, :) = K(J, I, :) + coeffs(3) * int_nablaG_wave(:) * areas_2(I)/areas_2(J)
-            endif
-          END IF
-        END DO
-      END DO
-    END IF
-
-  END SUBROUTINE
-
-END MODULE MATRICES
-=======
       end do  ! loop on I
     end do  ! parallelized loop on J
 
@@ -407,7 +302,7 @@
 !            tabulation_nb_integration_points, tabulation_grid_shape,     &
 !            tabulated_r_range, tabulated_z_range, tabulated_integrals,   &
 !            gf_singularities,                                            &
-!            NEXP, AMBDA, AR,                                             &
+!            finite_depth_method, NEXP, AMBDA, AR,                        &
 !            int_G_wave, int_nablaG_wave_sym, int_nablaG_wave_antisym     &
 !          )
 !
@@ -456,5 +351,4 @@
 
   end subroutine
 
-end module matrices
->>>>>>> 389ee9c3
+end module matrices