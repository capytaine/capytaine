MODULE MATRICES

  USE FLOATING_POINT_PRECISION, ONLY: PRE
  USE CONSTANTS

  USE GREEN_RANKINE
  USE GREEN_WAVE

  IMPLICIT NONE

CONTAINS

  ! =====================================================================

  SUBROUTINE BUILD_MATRICES(                          &
      nb_faces_1, centers_1, normals_1,               &
      nb_vertices_2, nb_faces_2, vertices_2, faces_2, &
      centers_2, normals_2, areas_2, radiuses_2,      &
      nb_quad_points, quad_points, quad_weights,      &
      wavenumber, depth,                              &
      coeffs,                                         &
      tabulation_grid_shape, tabulated_r_range, tabulated_z_range, tabulated_integrals, &
      NEXP, AMBDA, AR,                                &
      same_body, gf_singularities, adjoint_double_layer, &
      S, K)

    ! Mesh data
    INTEGER,                                     INTENT(IN) :: nb_faces_1, nb_faces_2, nb_vertices_2
    REAL(KIND=PRE), DIMENSION(nb_faces_1, 3),    INTENT(IN) :: centers_1, normals_1
    REAL(KIND=PRE), DIMENSION(nb_vertices_2, 3), INTENT(IN) :: vertices_2
    INTEGER,        DIMENSION(nb_faces_2, 4),    INTENT(IN) :: faces_2
    REAL(KIND=PRE), DIMENSION(nb_faces_2, 3),    INTENT(IN) :: centers_2, normals_2
    REAL(KIND=PRE), DIMENSION(nb_faces_2),       INTENT(IN) :: areas_2, radiuses_2

    INTEGER,                                                  INTENT(IN) :: nb_quad_points
    REAL(KIND=PRE), DIMENSION(nb_faces_2, nb_quad_points, 3), INTENT(IN) :: quad_points
    REAL(KIND=PRE), DIMENSION(nb_faces_2, nb_quad_points),    INTENT(IN) :: quad_weights

    LOGICAL,                                  INTENT(IN) :: same_body
    integer,                                  INTENT(IN) :: gf_singularities
    LOGICAL,                                  INTENT(IN) :: adjoint_double_layer

    REAL(KIND=PRE),                           INTENT(IN) :: wavenumber, depth

    REAL(KIND=PRE), DIMENSION(3)                         :: coeffs

    ! Tabulated data
    INTEGER,                                  INTENT(IN) :: tabulation_grid_shape
    REAL(KIND=PRE), DIMENSION(:),             INTENT(IN) :: tabulated_r_range
    REAL(KIND=PRE), DIMENSION(:),             INTENT(IN) :: tabulated_z_range
    REAL(KIND=PRE), DIMENSION(:, :, :, :),    INTENT(IN) :: tabulated_integrals

    ! Prony decomposition for finite depth
    INTEGER,                                  INTENT(IN) :: NEXP
    REAL(KIND=PRE), DIMENSION(NEXP),          INTENT(IN) :: AMBDA, AR

    ! Output
    COMPLEX(KIND=PRE), DIMENSION(:, :), INTENT(INOUT) :: S
    COMPLEX(KIND=PRE), DIMENSION(:, :, :), INTENT(INOUT) :: K

    ! Local variables
    INTEGER                         :: I, J, Q
    REAL(KIND=PRE), DIMENSION(3)    :: reflected_centers_1_I, reflected_VSP1
    REAL(KIND=PRE)                  :: SP1
    REAL(KIND=PRE), DIMENSION(3)    :: VSP1
    COMPLEX(KIND=PRE)               :: SP2
    COMPLEX(KIND=PRE), DIMENSION(3) :: VSP2_SYM, VSP2_ANTISYM
    LOGICAL :: use_symmetry_of_wave_part

    use_symmetry_of_wave_part = ((SAME_BODY) .AND. (nb_quad_points == 1))

    coeffs(:) = coeffs(:)/(-4*PI)  ! Factored out coefficient

    !$OMP PARALLEL DO SCHEDULE(DYNAMIC) &
    !$OMP&  PRIVATE(J, I, SP1, VSP1, SP2, VSP2_SYM, VSP2_ANTISYM, reflected_centers_1_I, reflected_VSP1)
    DO J = 1, nb_faces_2

      !!!!!!!!!!!!!!!!!!!!
      !  Initialization  !
      !!!!!!!!!!!!!!!!!!!!
      S(:, J) = CMPLX(0.0, 0.0, KIND=PRE)
      K(:, J, :) = CMPLX(0.0, 0.0, KIND=PRE)

      !!!!!!!!!!!!!!!!!!
      !  Rankine part  !
      !!!!!!!!!!!!!!!!!!
      IF (coeffs(1) .NE. ZERO) THEN
        DO I = 1, nb_faces_1

          CALL COMPUTE_INTEGRAL_OF_RANKINE_SOURCE( &
            centers_1(I, :),                       &
            vertices_2(faces_2(J, :), :),          &
            centers_2(J, :),                       &
            normals_2(J, :),                       &
            areas_2(J),                            &
            radiuses_2(J),                         &
            SP1, VSP1                              &
            )

          ! Change the gradient terms to direct solver representation
          IF (.NOT. adjoint_double_layer) THEN
            VSP1(:) = -VSP1(:)
          END IF

          ! Store into influence matrix
          S(I, J) = S(I, J) + coeffs(1) * SP1                                ! Green function
          if (size(K, 3) == 1) then
            if (.NOT. adjoint_double_layer) then
              K(I, J, 1) = K(I, J, 1) + coeffs(1) * DOT_PRODUCT(normals_2(J, :), VSP1(:))
            else
              K(I, J, 1) = K(I, J, 1) + coeffs(1) * DOT_PRODUCT(normals_1(I, :), VSP1(:))
            endif
          else
            K(I, J, :) = K(I, J, :) + coeffs(1) * VSP1(:)
          endif

        END DO
      END IF


      !!!!!!!!!!!!!!!!!!!!!!!!!!!!
      !  Reflected Rankine part  !
      !!!!!!!!!!!!!!!!!!!!!!!!!!!!

      IF (coeffs(2) .NE. ZERO) THEN
        DO I = 1, nb_faces_1

          IF (is_infinity(depth)) THEN
            ! Reflection through free surface
            reflected_centers_1_I(1:2) = centers_1(I, 1:2)
            reflected_centers_1_I(3)   = -centers_1(I, 3)
          ELSE
            ! Reflection through sea bottom
            reflected_centers_1_I(1:2) = centers_1(I, 1:2)
            reflected_centers_1_I(3)   = -centers_1(I, 3) - 2*depth
          END IF

          CALL COMPUTE_INTEGRAL_OF_RANKINE_SOURCE( &
            reflected_centers_1_I(:),                &
            vertices_2(faces_2(J, :), :),          &
            centers_2(J, :),                       &
            normals_2(J, :),                       &
            areas_2(J),                            &
            radiuses_2(J),                         &
            SP1, VSP1                              &
            )

          reflected_VSP1(1:2) = VSP1(1:2)
          reflected_VSP1(3) = -VSP1(3)

          ! Change the gradient terms to direct solver representation
          if (.NOT. adjoint_double_layer) THEN
             reflected_VSP1(1:2) = -reflected_VSP1(1:2)
          END IF

          ! Store into influence matrix
          S(I, J) = S(I, J) + coeffs(2) * SP1                                ! Green function
          if (size(K, 3) == 1) then
            if (.NOT. adjoint_double_layer) then
              K(I, J, 1) = K(I, J, 1) + coeffs(2) * DOT_PRODUCT(normals_2(J, :), reflected_VSP1(:))
            else
              K(I, J, 1) = K(I, J, 1) + coeffs(2) * DOT_PRODUCT(normals_1(I, :), reflected_VSP1(:))
            endif
          else
            K(I, J, :) = K(I, J, :) + coeffs(2) * reflected_VSP1(:)
          endif
        END DO
      END IF

      !!!!!!!!!!!!!!!
      !  Wave part  !
      !!!!!!!!!!!!!!!

      IF ((coeffs(3) .NE. ZERO) .AND. (.NOT. use_symmetry_of_wave_part)) THEN
        DO I = 1, nb_faces_1
<<<<<<< HEAD

          call INTEGRAL_OF_WAVE_PART(                                    &
            centers_1(I, :),                                             &
            centers_2(J, :), normals_2(J, :), areas_2(J), radiuses_2(J), &
            quad_points(J, :, :), quad_weights(J, :),                    &
            wavenumber, depth,                                           &
            tabulation_grid_shape, tabulated_r_range, tabulated_z_range, tabulated_integrals,   &
            NEXP, AMBDA, AR,                                             &
            SP2, VSP2_SYM, VSP2_ANTISYM                                  &
          )

          ! Change the gradient terms for direct solver representation
          IF (.NOT. adjoint_double_layer) THEN
            VSP2_ANTISYM = -VSP2_ANTISYM
          END IF

          S(I, J) = S(I, J) - coeffs(3) * SP2

          if (size(K, 3) == 1) then
            if (.NOT. adjoint_double_layer) then
              K(I, J, 1) = K(I, J, 1) - coeffs(3) * &
                DOT_PRODUCT(normals_2(J, :), VSP2_SYM + VSP2_ANTISYM)
            else
              K(I, J, 1) = K(I, J, 1) - coeffs(3) * &
                DOT_PRODUCT(normals_1(I, :), VSP2_SYM + VSP2_ANTISYM)
=======
          DO Q = 1, nb_quad_points
            IF (is_infinity(depth)) THEN
              CALL WAVE_PART_INFINITE_DEPTH &
                (centers_1(I, :),           &
                quad_points(J, Q, :),       & ! centers_2(J, :),
                wavenumber,                 &
                tabulation_grid_shape, tabulated_r_range, tabulated_z_range, tabulated_integrals, &
                gf_singularities, &
                SP2, VSP2_SYM, VSP2_ANTISYM &
                )
            ELSE
              CALL WAVE_PART_FINITE_DEPTH   &
                (centers_1(I, :),           &
                quad_points(J, Q, :),       & ! centers_2(J, :),
                wavenumber,                 &
                depth,                      &
                tabulation_grid_shape, tabulated_r_range, tabulated_z_range, tabulated_integrals, &
                gf_singularities, &
                NEXP, AMBDA, AR,            &
                SP2, VSP2_SYM, VSP2_ANTISYM &
                )
            END IF

           ! Change the gradient terms to direct solver representation
            IF (.NOT. adjoint_double_layer) THEN
              VSP2_ANTISYM = -VSP2_ANTISYM
            END IF

            S(I, J) = S(I, J) + coeffs(3) * SP2 * quad_weights(J, Q)

            if (size(K, 3) == 1) then
              if (.NOT. adjoint_double_layer) then
                K(I, J, 1) = K(I, J, 1) + coeffs(3) * &
                  DOT_PRODUCT(normals_2(J, :), VSP2_SYM + VSP2_ANTISYM) * quad_weights(J, Q)
              else
                K(I, J, 1) = K(I, J, 1) + coeffs(3) * &
                  DOT_PRODUCT(normals_1(I, :), VSP2_SYM + VSP2_ANTISYM) * quad_weights(J, Q)
              endif
            else
              K(I, J, :) = K(I, J, :) + coeffs(3) * (VSP2_SYM + VSP2_ANTISYM) * quad_weights(J, Q)
>>>>>>> 1fa63193
            endif
          else
            K(I, J, :) = K(I, J, :) - coeffs(3) * (VSP2_SYM + VSP2_ANTISYM)
          endif

        END DO
      END IF

      IF (SAME_BODY) THEN
        if (abs(centers_1(j, 3)) < 1e-8) then  ! Panel on the free surface
          if (size(K, 3) == 1) then
            K(J, J, 1) = K(J, J, 1) - 1.0
          else
            if (.NOT. adjoint_double_layer) then
              K(J, J, :) = K(J, J, :) - normals_2(J, :)
            else
              K(J, J, :) = K(J, J, :) - normals_1(J, :)
            endif
          endif
        else
          if (size(K, 3) == 1) then
            K(J, J, 1) = K(J, J, 1) + 0.5
          else
            if (.NOT. adjoint_double_layer) then
              K(J, J, :) = K(J, J, :) + 0.5 * normals_2(J, :)
            else
              K(J, J, :) = K(J, J, :) + 0.5 * normals_1(J, :)
            endif
          endif
        endif
      END IF

    END DO  ! parallelized loop on J


    IF ((coeffs(3) .NE. ZERO) .AND. use_symmetry_of_wave_part) THEN
      ! If we are computing the influence of some cells upon themselves, the resulting matrices have some symmetries.
      ! This is due to the symmetry of the Green function, and the way the integral on the face is approximated.
      ! (More precisely, the Green function is symmetric and its derivative is the sum of a symmetric part and an anti-symmetric
      ! part.)

      !$OMP PARALLEL DO SCHEDULE(DYNAMIC) PRIVATE(J, I, SP2, VSP2_SYM, VSP2_ANTISYM)
      DO J = 1, nb_faces_2
        DO I = J, nb_faces_1
<<<<<<< HEAD

          call INTEGRAL_OF_WAVE_PART(                                    &
            centers_1(I, :),                                             &
            centers_2(J, :), normals_2(J, :), areas_2(J), radiuses_2(J), &
            quad_points(J, :, :), quad_weights(J, :),                    &
            wavenumber, depth,                                           &
            tabulation_grid_shape, tabulated_r_range, tabulated_z_range, tabulated_integrals,   &
            NEXP, AMBDA, AR,                                             &
            SP2, VSP2_SYM, VSP2_ANTISYM                                  &
          )
=======
          IF (is_infinity(depth)) THEN
            CALL WAVE_PART_INFINITE_DEPTH &
              (centers_1(I, :),           &
              quad_points(J, 1, :),       & ! centers_2(J, :),
              wavenumber,                 &
              tabulation_grid_shape, tabulated_r_range, tabulated_z_range, tabulated_integrals, &
              gf_singularities, &
              SP2, VSP2_SYM, VSP2_ANTISYM &
              )
          ELSE
            CALL WAVE_PART_FINITE_DEPTH   &
              (centers_1(I, :),           &
              quad_points(J, 1, :),       & ! centers_2(J, :),
              wavenumber,                 &
              depth,                      &
              tabulation_grid_shape, tabulated_r_range, tabulated_z_range, tabulated_integrals, &
              gf_singularities, &
              NEXP, AMBDA, AR,            &
              SP2, VSP2_SYM, VSP2_ANTISYM &
              )
          END IF
>>>>>>> 1fa63193

          ! Change the gradient terms to direct solver representation
          IF (.NOT. adjoint_double_layer) THEN
            VSP2_ANTISYM = -VSP2_ANTISYM
          END IF

<<<<<<< HEAD
          S(I, J) = S(I, J) - coeffs(3) * SP2
          if (size(K, 3) == 1) then
            if (.NOT. adjoint_double_layer) then
              K(I, J, 1) = K(I, J, 1) - coeffs(3) * &
                DOT_PRODUCT(normals_2(J, :), VSP2_SYM + VSP2_ANTISYM)
            else
              K(I, J, 1) = K(I, J, 1) - coeffs(3) * &
                DOT_PRODUCT(normals_1(I, :), VSP2_SYM + VSP2_ANTISYM)
            endif
          else
            K(I, J, :) = K(I, J, :) - coeffs(3) * (VSP2_SYM + VSP2_ANTISYM)
          endif

          IF (.NOT. I==J) THEN
            S(J, I) = S(J, I) - coeffs(3) * SP2 * areas_2(I)/areas_2(J)
            if (size(K, 3) == 1) then
              if (.NOT. adjoint_double_layer) then
                K(J, I, 1) = K(J, I, 1) - coeffs(3) * &
                  DOT_PRODUCT(normals_2(I, :), VSP2_SYM - VSP2_ANTISYM) * areas_2(I)/areas_2(J)
              else
                K(J, I, 1) = K(J, I, 1) - coeffs(3) * &
                  DOT_PRODUCT(normals_1(J, :), VSP2_SYM - VSP2_ANTISYM) * areas_2(I)/areas_2(J)
              endif
            else
              K(J, I, :) = K(J, I, :) - coeffs(3) * (VSP2_SYM - VSP2_ANTISYM) * areas_2(I)/areas_2(J)
=======
          S(I, J) = S(I, J) + coeffs(3) * SP2 * quad_weights(J, 1)
          if (size(K, 3) == 1) then
            if (.NOT. adjoint_double_layer) then
              K(I, J, 1) = K(I, J, 1) + coeffs(3) * &
                DOT_PRODUCT(normals_2(J, :), VSP2_SYM + VSP2_ANTISYM) * quad_weights(J, 1)
            else
              K(I, J, 1) = K(I, J, 1) + coeffs(3) * &
                DOT_PRODUCT(normals_1(I, :), VSP2_SYM + VSP2_ANTISYM) * quad_weights(J, 1)
            endif
          else
            K(I, J, :) = K(I, J, :) + coeffs(3) * (VSP2_SYM + VSP2_ANTISYM) * quad_weights(J, 1)
          endif

          IF (.NOT. I==J) THEN
            S(J, I) = S(J, I) + coeffs(3) * SP2 * quad_weights(I, 1)
            if (size(K, 3) == 1) then
              if (.NOT. adjoint_double_layer) then
                K(J, I, 1) = K(J, I, 1) + coeffs(3) * &
                  DOT_PRODUCT(normals_2(I, :), VSP2_SYM - VSP2_ANTISYM) * quad_weights(I, 1)
              else
                K(J, I, 1) = K(J, I, 1) + coeffs(3) * &
                  DOT_PRODUCT(normals_1(J, :), VSP2_SYM - VSP2_ANTISYM) * quad_weights(I, 1)
              endif
            else
              K(J, I, :) = K(J, I, :) + coeffs(3) * (VSP2_SYM - VSP2_ANTISYM) * quad_weights(I, 1)
>>>>>>> 1fa63193
            endif
          END IF
        END DO
      END DO
    END IF

  END SUBROUTINE

END MODULE MATRICES<|MERGE_RESOLUTION|>--- conflicted
+++ resolved
@@ -173,14 +173,13 @@
 
       IF ((coeffs(3) .NE. ZERO) .AND. (.NOT. use_symmetry_of_wave_part)) THEN
         DO I = 1, nb_faces_1
-<<<<<<< HEAD
-
           call INTEGRAL_OF_WAVE_PART(                                    &
             centers_1(I, :),                                             &
             centers_2(J, :), normals_2(J, :), areas_2(J), radiuses_2(J), &
             quad_points(J, :, :), quad_weights(J, :),                    &
             wavenumber, depth,                                           &
             tabulation_grid_shape, tabulated_r_range, tabulated_z_range, tabulated_integrals,   &
+            gf_singularities,                                            &
             NEXP, AMBDA, AR,                                             &
             SP2, VSP2_SYM, VSP2_ANTISYM                                  &
           )
@@ -189,61 +188,18 @@
           IF (.NOT. adjoint_double_layer) THEN
             VSP2_ANTISYM = -VSP2_ANTISYM
           END IF
-
-          S(I, J) = S(I, J) - coeffs(3) * SP2
-
-          if (size(K, 3) == 1) then
-            if (.NOT. adjoint_double_layer) then
-              K(I, J, 1) = K(I, J, 1) - coeffs(3) * &
+          S(I, J) = S(I, J) + coeffs(3) * SP2
+
+          if (size(K, 3) == 1) then
+            if (.NOT. adjoint_double_layer) then
+              K(I, J, 1) = K(I, J, 1) + coeffs(3) * &
                 DOT_PRODUCT(normals_2(J, :), VSP2_SYM + VSP2_ANTISYM)
             else
-              K(I, J, 1) = K(I, J, 1) - coeffs(3) * &
+              K(I, J, 1) = K(I, J, 1) + coeffs(3) * &
                 DOT_PRODUCT(normals_1(I, :), VSP2_SYM + VSP2_ANTISYM)
-=======
-          DO Q = 1, nb_quad_points
-            IF (is_infinity(depth)) THEN
-              CALL WAVE_PART_INFINITE_DEPTH &
-                (centers_1(I, :),           &
-                quad_points(J, Q, :),       & ! centers_2(J, :),
-                wavenumber,                 &
-                tabulation_grid_shape, tabulated_r_range, tabulated_z_range, tabulated_integrals, &
-                gf_singularities, &
-                SP2, VSP2_SYM, VSP2_ANTISYM &
-                )
-            ELSE
-              CALL WAVE_PART_FINITE_DEPTH   &
-                (centers_1(I, :),           &
-                quad_points(J, Q, :),       & ! centers_2(J, :),
-                wavenumber,                 &
-                depth,                      &
-                tabulation_grid_shape, tabulated_r_range, tabulated_z_range, tabulated_integrals, &
-                gf_singularities, &
-                NEXP, AMBDA, AR,            &
-                SP2, VSP2_SYM, VSP2_ANTISYM &
-                )
-            END IF
-
-           ! Change the gradient terms to direct solver representation
-            IF (.NOT. adjoint_double_layer) THEN
-              VSP2_ANTISYM = -VSP2_ANTISYM
-            END IF
-
-            S(I, J) = S(I, J) + coeffs(3) * SP2 * quad_weights(J, Q)
-
-            if (size(K, 3) == 1) then
-              if (.NOT. adjoint_double_layer) then
-                K(I, J, 1) = K(I, J, 1) + coeffs(3) * &
-                  DOT_PRODUCT(normals_2(J, :), VSP2_SYM + VSP2_ANTISYM) * quad_weights(J, Q)
-              else
-                K(I, J, 1) = K(I, J, 1) + coeffs(3) * &
-                  DOT_PRODUCT(normals_1(I, :), VSP2_SYM + VSP2_ANTISYM) * quad_weights(J, Q)
-              endif
-            else
-              K(I, J, :) = K(I, J, :) + coeffs(3) * (VSP2_SYM + VSP2_ANTISYM) * quad_weights(J, Q)
->>>>>>> 1fa63193
-            endif
-          else
-            K(I, J, :) = K(I, J, :) - coeffs(3) * (VSP2_SYM + VSP2_ANTISYM)
+            endif
+          else
+            K(I, J, :) = K(I, J, :) + coeffs(3) * (VSP2_SYM + VSP2_ANTISYM)
           endif
 
         END DO
@@ -285,7 +241,6 @@
       !$OMP PARALLEL DO SCHEDULE(DYNAMIC) PRIVATE(J, I, SP2, VSP2_SYM, VSP2_ANTISYM)
       DO J = 1, nb_faces_2
         DO I = J, nb_faces_1
-<<<<<<< HEAD
 
           call INTEGRAL_OF_WAVE_PART(                                    &
             centers_1(I, :),                                             &
@@ -293,91 +248,41 @@
             quad_points(J, :, :), quad_weights(J, :),                    &
             wavenumber, depth,                                           &
             tabulation_grid_shape, tabulated_r_range, tabulated_z_range, tabulated_integrals,   &
+            gf_singularities,                                            &
             NEXP, AMBDA, AR,                                             &
             SP2, VSP2_SYM, VSP2_ANTISYM                                  &
           )
-=======
-          IF (is_infinity(depth)) THEN
-            CALL WAVE_PART_INFINITE_DEPTH &
-              (centers_1(I, :),           &
-              quad_points(J, 1, :),       & ! centers_2(J, :),
-              wavenumber,                 &
-              tabulation_grid_shape, tabulated_r_range, tabulated_z_range, tabulated_integrals, &
-              gf_singularities, &
-              SP2, VSP2_SYM, VSP2_ANTISYM &
-              )
-          ELSE
-            CALL WAVE_PART_FINITE_DEPTH   &
-              (centers_1(I, :),           &
-              quad_points(J, 1, :),       & ! centers_2(J, :),
-              wavenumber,                 &
-              depth,                      &
-              tabulation_grid_shape, tabulated_r_range, tabulated_z_range, tabulated_integrals, &
-              gf_singularities, &
-              NEXP, AMBDA, AR,            &
-              SP2, VSP2_SYM, VSP2_ANTISYM &
-              )
-          END IF
->>>>>>> 1fa63193
 
           ! Change the gradient terms to direct solver representation
           IF (.NOT. adjoint_double_layer) THEN
             VSP2_ANTISYM = -VSP2_ANTISYM
           END IF
 
-<<<<<<< HEAD
-          S(I, J) = S(I, J) - coeffs(3) * SP2
-          if (size(K, 3) == 1) then
-            if (.NOT. adjoint_double_layer) then
-              K(I, J, 1) = K(I, J, 1) - coeffs(3) * &
+          S(I, J) = S(I, J) + coeffs(3) * SP2
+          if (size(K, 3) == 1) then
+            if (.NOT. adjoint_double_layer) then
+              K(I, J, 1) = K(I, J, 1) + coeffs(3) * &
                 DOT_PRODUCT(normals_2(J, :), VSP2_SYM + VSP2_ANTISYM)
             else
-              K(I, J, 1) = K(I, J, 1) - coeffs(3) * &
+              K(I, J, 1) = K(I, J, 1) + coeffs(3) * &
                 DOT_PRODUCT(normals_1(I, :), VSP2_SYM + VSP2_ANTISYM)
             endif
           else
-            K(I, J, :) = K(I, J, :) - coeffs(3) * (VSP2_SYM + VSP2_ANTISYM)
+            K(I, J, :) = K(I, J, :) + coeffs(3) * (VSP2_SYM + VSP2_ANTISYM)
           endif
 
           IF (.NOT. I==J) THEN
-            S(J, I) = S(J, I) - coeffs(3) * SP2 * areas_2(I)/areas_2(J)
-            if (size(K, 3) == 1) then
-              if (.NOT. adjoint_double_layer) then
-                K(J, I, 1) = K(J, I, 1) - coeffs(3) * &
-                  DOT_PRODUCT(normals_2(I, :), VSP2_SYM - VSP2_ANTISYM) * areas_2(I)/areas_2(J)
-              else
-                K(J, I, 1) = K(J, I, 1) - coeffs(3) * &
-                  DOT_PRODUCT(normals_1(J, :), VSP2_SYM - VSP2_ANTISYM) * areas_2(I)/areas_2(J)
-              endif
-            else
-              K(J, I, :) = K(J, I, :) - coeffs(3) * (VSP2_SYM - VSP2_ANTISYM) * areas_2(I)/areas_2(J)
-=======
-          S(I, J) = S(I, J) + coeffs(3) * SP2 * quad_weights(J, 1)
-          if (size(K, 3) == 1) then
-            if (.NOT. adjoint_double_layer) then
-              K(I, J, 1) = K(I, J, 1) + coeffs(3) * &
-                DOT_PRODUCT(normals_2(J, :), VSP2_SYM + VSP2_ANTISYM) * quad_weights(J, 1)
-            else
-              K(I, J, 1) = K(I, J, 1) + coeffs(3) * &
-                DOT_PRODUCT(normals_1(I, :), VSP2_SYM + VSP2_ANTISYM) * quad_weights(J, 1)
-            endif
-          else
-            K(I, J, :) = K(I, J, :) + coeffs(3) * (VSP2_SYM + VSP2_ANTISYM) * quad_weights(J, 1)
-          endif
-
-          IF (.NOT. I==J) THEN
-            S(J, I) = S(J, I) + coeffs(3) * SP2 * quad_weights(I, 1)
+            S(J, I) = S(J, I) + coeffs(3) * SP2 * areas_2(I)/areas_2(J)
             if (size(K, 3) == 1) then
               if (.NOT. adjoint_double_layer) then
                 K(J, I, 1) = K(J, I, 1) + coeffs(3) * &
-                  DOT_PRODUCT(normals_2(I, :), VSP2_SYM - VSP2_ANTISYM) * quad_weights(I, 1)
+                  DOT_PRODUCT(normals_2(I, :), VSP2_SYM - VSP2_ANTISYM) * areas_2(I)/areas_2(J)
               else
                 K(J, I, 1) = K(J, I, 1) + coeffs(3) * &
-                  DOT_PRODUCT(normals_1(J, :), VSP2_SYM - VSP2_ANTISYM) * quad_weights(I, 1)
+                  DOT_PRODUCT(normals_1(J, :), VSP2_SYM - VSP2_ANTISYM) * areas_2(I)/areas_2(J)
               endif
             else
-              K(J, I, :) = K(J, I, :) + coeffs(3) * (VSP2_SYM - VSP2_ANTISYM) * quad_weights(I, 1)
->>>>>>> 1fa63193
+              K(J, I, :) = K(J, I, :) + coeffs(3) * (VSP2_SYM - VSP2_ANTISYM) * areas_2(I)/areas_2(J)
             endif
           END IF
         END DO
