program test

  use ieee_arithmetic

  use matrices, only: build_matrices, is_infinity
  use delhommeau_integrals, only: default_r_spacing, default_z_spacing, construct_tabulation
  use floating_point_precision, only: pre
  use constants, only: zero
  use old_prony_decomposition, only: lisc

  implicit none

  integer, parameter :: nb_faces = 2
  integer, parameter :: nb_vertices = 4*nb_faces
  integer, parameter :: nb_quadrature_points = 1

  real(kind=pre) :: wavenumber, depth

  ! Geometry of the mesh
  real(kind=pre), dimension(nb_vertices, 3) :: vertices
  integer, dimension(nb_faces, 4) :: faces
  real(kind=pre), dimension(nb_faces, 3) :: face_center
  real(kind=pre), dimension(nb_faces, 3) :: face_normal
  real(kind=pre), dimension(nb_faces) :: face_area
  real(kind=pre), dimension(nb_faces) :: face_radius
  real(kind=pre), dimension(nb_faces, nb_quadrature_points, 3) :: quadrature_points
  real(kind=pre), dimension(nb_faces, nb_quadrature_points) :: quadrature_weights

  ! Tabulation of the integrals used in the Green function
  integer, parameter :: tabulation_nr = 328
  integer, parameter :: tabulation_nz = 46
  real(kind=pre), dimension(tabulation_nr)                       :: tabulated_r
  real(kind=pre), dimension(tabulation_nz)                       :: tabulated_z
  real(kind=pre), dimension(tabulation_nr, tabulation_nz, 2, 2)  :: tabulated_integrals

  ! Prony decomposition for the finite depth Green function
  integer, parameter :: nexp_max = 31
  integer :: nexp
  real, dimension(nexp_max) :: ambda_f32, ar_f32
  real(kind=pre), dimension(nexp_max) :: ambda, ar

  ! The interaction matrices to be computed
  complex(kind=pre), dimension(nb_faces, nb_faces) :: S
  complex(kind=pre), dimension(nb_faces, nb_faces, 1) :: K

  integer :: i
  real(kind=pre), dimension(3) :: coeffs

  tabulated_r(:) = default_r_spacing(tabulation_nr)
  tabulated_z(:) = default_z_spacing(tabulation_nz)
  tabulated_integrals(:, :, :, :) = construct_tabulation(tabulated_r, tabulated_z, 251)

  depth = ieee_value(depth, ieee_positive_inf)

  vertices = reshape([  &
    0.0,  1.0,  1.0,  0.0,  1.0,  2.0,  2.0,  1.0,  &
    0.0,  0.0,  1.0,  1.0,  0.0,  0.0,  1.0,  1.0,  &
    -1.0, -1.0, -1.0, -1.0, -1.0, -1.0, -1.0, -1.0  &
    ], shape(vertices))

  faces = reshape([  &
    1, 5, &
    2, 6, &
    3, 7, &
    4, 8  &
    ], shape(faces))

  face_center = reshape([  &
    0.5,  1.5,  &
    0.5,  0.5,  &
    -1.0, -1.0  &
    ], shape(face_center))

  face_normal = reshape([  &
    0.0, 0.0,  &
    0.0, 0.0,  &
    1.0, 1.0   &
    ], shape(face_normal))

  face_area = [1.0, 1.0]
  face_radius = [0.71, 0.71]

  quadrature_points = reshape(face_center, shape(quadrature_points))
  quadrature_weights = reshape(face_area, shape(quadrature_weights))

  print*, "-- Run libdelhommeau/examples/minimal/minimal_example.f90"

  coeffs = [1d0, 0d0, 0d0]
  call build_matrices(                                           &
    nb_faces, face_center, face_normal,                          &
    nb_vertices, nb_faces, vertices, faces,                      &
    face_center, face_normal, face_area, face_radius,            &
    nb_quadrature_points, quadrature_points, quadrature_weights, &
    ZERO, depth, coeffs,                                         &
    tabulated_r, tabulated_z, tabulated_integrals,               &
    nexp, ambda, ar,                                             &
    .true.,                                                      &
    S, K)
  print*, "Rankine part: S"
  do i = 1, nb_faces
    print"(4ES20.12)", S(i, :)
  enddo
  print*, "Rankine part: K"
  do i = 1, nb_faces
<<<<<<< HEAD
    print*, K(i, :, 1)
=======
    print"(4ES20.12)", K(i, :)
>>>>>>> 3981a426
  enddo

  wavenumber = 1d0
  coeffs = [1d0, 1d0, 1d0]
  call build_matrices(                                           &
    nb_faces, face_center, face_normal,                          &
    nb_vertices, nb_faces, vertices, faces,                      &
    face_center, face_normal, face_area, face_radius,            &
    nb_quadrature_points, quadrature_points, quadrature_weights, &
    wavenumber, depth, coeffs,                                   &
    tabulated_r, tabulated_z, tabulated_integrals,               &
    nexp, ambda, ar,                                             &
    .true.,                                                      &
    S, K)
  print*, "k=1.0, h=infty: S"
  do i = 1, nb_faces
    print"(4ES20.12)", S(i, :)
  enddo
  print*, "k=1.0, h=infty: K"
  do i = 1, nb_faces
<<<<<<< HEAD
    print*, K(i, :, 1)
=======
    print"(4ES20.12)", K(i, :)
>>>>>>> 3981a426
  enddo

  wavenumber = 2d0
  coeffs = [1d0, 1d0, 1d0]
  call build_matrices(                                           &
    nb_faces, face_center, face_normal,                          &
    nb_vertices, nb_faces, vertices, faces,                      &
    face_center, face_normal, face_area, face_radius,            &
    nb_quadrature_points, quadrature_points, quadrature_weights, &
    wavenumber, depth, coeffs,                                   &
    tabulated_r, tabulated_z, tabulated_integrals,               &
    nexp, ambda, ar,                                             &
    .true.,                                                      &
    S, K)
  print*, "k=2.0, h=infty: S"
  do i = 1, nb_faces
    print"(4ES20.12)", S(i, :)
  enddo
  print*, "k=2.0, h=infty: K"
  do i = 1, nb_faces
<<<<<<< HEAD
    print*, K(i, :, 1)
=======
    print"(4ES20.12)", K(i, :)
  enddo

  ! finite depth

  depth = 2.0
  wavenumber = 1d0
  coeffs = [1d0, 1d0, 1d0]

  call lisc(real(wavenumber*depth*tanh(wavenumber*depth)), real(wavenumber*depth), ambda_f32, ar_f32, nexp)
  ambda(:) = real(ambda_f32(:), kind=pre)
  ar(:) = real(ar_f32(:), kind=pre)
  nexp = nexp + 1
  ambda(nexp) = 0.0
  ar(nexp) = 2.0

  call build_matrices(                                           &
    nb_faces, face_center, face_normal,                          &
    nb_vertices, nb_faces, vertices, faces,                      &
    face_center, face_normal, face_area, face_radius,            &
    nb_quadrature_points, quadrature_points, quadrature_weights, &
    wavenumber, depth, coeffs,                                   &
    tabulated_r, tabulated_z, tabulated_integrals,               &
    nexp, ambda, ar,                                             &
    .true.,                                                      &
    S, K)
  print*, "k=1.0, h=2.0: S"
  do i = 1, nb_faces
    print"(4ES20.12)", S(i, :)
  enddo
  print*, "k=1.0, h=2.0: K"
  do i = 1, nb_faces
    print"(4ES20.12)", K(i, :)
  enddo


  depth = 2.0
  wavenumber = 2d0
  coeffs = [1d0, 1d0, 1d0]

  call lisc(real(wavenumber*depth*tanh(wavenumber*depth)), real(wavenumber*depth), ambda_f32, ar_f32, nexp)
  ambda(:) = real(ambda_f32(:), kind=pre)
  ar(:) = real(ar_f32(:), kind=pre)
  nexp = nexp + 1
  ambda(nexp) = 0.0
  ar(nexp) = 2.0

  call build_matrices(                                           &
    nb_faces, face_center, face_normal,                          &
    nb_vertices, nb_faces, vertices, faces,                      &
    face_center, face_normal, face_area, face_radius,            &
    nb_quadrature_points, quadrature_points, quadrature_weights, &
    wavenumber, depth, coeffs,                                   &
    tabulated_r, tabulated_z, tabulated_integrals,               &
    nexp, ambda, ar,                                             &
    .true.,                                                      &
    S, K)
  print*, "k=2.0, h=2.0: S"
  do i = 1, nb_faces
    print"(4ES20.12)", S(i, :)
  enddo
  print*, "k=2.0, h=2.0: K"
  do i = 1, nb_faces
    print"(4ES20.12)", K(i, :)
>>>>>>> 3981a426
  enddo

end program test<|MERGE_RESOLUTION|>--- conflicted
+++ resolved
@@ -102,11 +102,7 @@
   enddo
   print*, "Rankine part: K"
   do i = 1, nb_faces
-<<<<<<< HEAD
-    print*, K(i, :, 1)
-=======
-    print"(4ES20.12)", K(i, :)
->>>>>>> 3981a426
+    print"(4ES20.12)", K(i, :, 1)
   enddo
 
   wavenumber = 1d0
@@ -127,11 +123,7 @@
   enddo
   print*, "k=1.0, h=infty: K"
   do i = 1, nb_faces
-<<<<<<< HEAD
-    print*, K(i, :, 1)
-=======
-    print"(4ES20.12)", K(i, :)
->>>>>>> 3981a426
+    print"(4ES20.12)", K(i, :, 1)
   enddo
 
   wavenumber = 2d0
@@ -152,10 +144,8 @@
   enddo
   print*, "k=2.0, h=infty: K"
   do i = 1, nb_faces
-<<<<<<< HEAD
-    print*, K(i, :, 1)
-=======
-    print"(4ES20.12)", K(i, :)
+
+    print"(4ES20.12)", K(i, :, 1)
   enddo
 
   ! finite depth
@@ -187,7 +177,7 @@
   enddo
   print*, "k=1.0, h=2.0: K"
   do i = 1, nb_faces
-    print"(4ES20.12)", K(i, :)
+    print"(4ES20.12)", K(i, :, 1)
   enddo
 
 
@@ -218,8 +208,7 @@
   enddo
   print*, "k=2.0, h=2.0: K"
   do i = 1, nb_faces
-    print"(4ES20.12)", K(i, :)
->>>>>>> 3981a426
+    print"(4ES20.12)", K(i, :, 1)
   enddo
 
 end program test