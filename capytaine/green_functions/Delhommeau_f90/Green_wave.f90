! Copyright (C) 2017-2019 Matthieu Ancellin
! See LICENSE file at <https://github.com/mancellin/capytaine>
MODULE GREEN_WAVE

  USE CONSTANTS
  USE DELHOMMEAU_INTEGRALS
  USE GREEN_RANKINE, ONLY: COMPUTE_ASYMPTOTIC_RANKINE_SOURCE

  IMPLICIT NONE

  ! Dependencies between the functions of this module:
  ! (from top to bottom: "is called by")
  !
  !               (MODULE DELHOMMEAU_INTEGRALS)
  !                          |
  !              COLLECT_DELHOMMEAU_INTEGRALS       (COMPUTE_ASYMPTOTIC_RANKINE_SOURCE)
  !                        /   \                    /
  ! WAVE_PART_INFINITE_DEPTH   WAVE_PART_FINITE_DEPTH
  !                        \   /
  !                  (build_matrices.f90)
  !                          |
  !                    (python code)

CONTAINS

  ! =====================================================================

  SUBROUTINE COLLECT_DELHOMMEAU_INTEGRALS                        &
      (XI, XJ, wavenumber,                                       &
      tabulated_r_range, tabulated_Z_range, tabulated_integrals, &
      FS, VS)

    ! Inputs
    REAL(KIND=PRE), DIMENSION(3),             INTENT(IN) :: XI, XJ
    REAL(KIND=PRE),                           INTENT(IN) :: wavenumber

    ! Tabulated data
    REAL(KIND=PRE), DIMENSION(:),             INTENT(IN) :: tabulated_r_range
    REAL(KIND=PRE), DIMENSION(:),             INTENT(IN) :: tabulated_Z_range
    REAL(KIND=PRE), DIMENSION(size(tabulated_r_range), size(tabulated_Z_range), 2, 2), INTENT(IN) :: tabulated_integrals

    ! Outputs
    COMPLEX(KIND=PRE),                        INTENT(OUT) :: FS  ! the integral
    COMPLEX(KIND=PRE), DIMENSION(3),          INTENT(OUT) :: VS  ! its gradient

    ! Local variables
    REAL(KIND=PRE) :: r, z, r1
    REAL(KIND=PRE), dimension(2, 2) :: integrals
    REAL(KIND=PRE) :: D1, D2, Z1, Z2

    r = wavenumber * NORM2(XI(1:2) - XJ(1:2))
    z = wavenumber * (XI(3) + XJ(3))
    r1 = hypot(r, z)

    IF (z > -1e-8) THEN
      PRINT*, "Error: Impossible to compute the wave part of the Green function due to panels on the free surface (z=0) or above."
      ERROR STOP
    ENDIF

<<<<<<< HEAD
    !=====================================================================================
    ! Evaluate the elementary integrals PDnX and PDnZ depending on dimless_Z and dimless_r
    !=====================================================================================
    IF ((MINVAL(tabulated_Z_range) < z) .AND. (z < MAXVAL(tabulated_Z_range))) THEN
      IF ((MINVAL(tabulated_r_range) <= r) .AND. (r < MAXVAL(tabulated_r_range))) THEN
=======
    !=======================================================================
    ! Evaluate the elementary integrals depending on dimless_Z and dimless_r
    !=======================================================================
    IF ((MINVAL(tabulated_Z_range) < dimless_Z) .AND. (dimless_r < MAXVAL(tabulated_r_range))) THEN
>>>>>>> fcaff854
        ! Within the range of tabulated data

        integrals = pick_in_default_tabulation(r, z, tabulated_r_range, tabulated_Z_range, tabulated_integrals)

<<<<<<< HEAD
      ELSE  ! MAXVAL(tabulated_r_range) < dimless_r
        ! Asymptotic expression for (horizontally) distant panels
        integrals = asymptotic_approximations(r, z)
=======
      ELSE ! Asymptotic expression for distant panels
        dimless_r = MAX(dimless_r, 1e-10)  ! Avoid divisions by zero

        expz_sqr = EXP(dimless_Z) * SQRT(2*PI/dimless_r)
        cos_kr  = COS(dimless_r - PI/4)
        sin_kr  = SIN(dimless_r - PI/4)

        D1 = PI*(expz_sqr*(cos_kr - sin_kr/(2*dimless_r)) - dimless_r/dimless_R1**3)
        D2 =     expz_sqr*(sin_kr + cos_kr/(2*dimless_r))
#ifdef XIE_CORRECTION
        Z1 = PI*(-expz_sqr*sin_kr + dimless_Z/dimless_R1**3 - ONE/dimless_R1)
#else
        Z1 = PI*(-expz_sqr*sin_kr + dimless_Z/dimless_R1**3)
#endif
        Z2 =     expz_sqr*cos_kr
>>>>>>> fcaff854
      ENDIF

      !================================================
      ! Add the elementary integrals to build FS and VS
      !================================================

      D1 = integrals(1, 1)
      D2 = integrals(2, 1)
      Z1 = integrals(1, 2)
      Z2 = integrals(2, 2)

#ifdef XIE_CORRECTION
      FS    = CMPLX(Z1/PI + ONE/R1, Z2, KIND=PRE)
      VS(3) = CMPLX(Z1/PI + ONE/R1, Z2, KIND=PRE)
#else
      FS    = CMPLX(Z1/PI, Z2, KIND=PRE)
      VS(3) = CMPLX(Z1/PI, Z2, KIND=PRE)
#endif
      VS(1) = wavenumber*(XJ(1) - XI(1))/r * CMPLX(D1/PI, D2, KIND=PRE)
      VS(2) = wavenumber*(XJ(2) - XI(2))/r * CMPLX(D1/PI, D2, KIND=PRE)

      IF (r < REAL(1e-5, KIND=PRE)) THEN
        ! Limit case r ~ 0 ?
        VS(1:2) = CMPLX(0.0, 0.0, KIND=PRE)
      END IF

<<<<<<< HEAD
    ELSE  ! dimless_Z < MINVAL(tabulated_Z_range) or MAXVAL(tabulated_Z_range) < dimless_Z
      FS      = CMPLX(z/r1**3, 0.0, KIND=PRE)
      VS(1:3) = CMPLX(0.0, 0.0, KIND=PRE)
    ENDIF

=======
>>>>>>> fcaff854
    RETURN
  END SUBROUTINE COLLECT_DELHOMMEAU_INTEGRALS

  ! =========================

  SUBROUTINE WAVE_PART_INFINITE_DEPTH &
      (wavenumber, X0I, X0J,          &
      X_AXIS, Z_AXIS, TABULATION,     &
      SP, VSP)
    ! Compute the wave part of the Green function in the infinite depth case.
    ! This is mostly the integral computed by the subroutine above.

    ! Inputs
    REAL(KIND=PRE),                           INTENT(IN)  :: wavenumber
    REAL(KIND=PRE), DIMENSION(3),             INTENT(IN)  :: X0I   ! Coordinates of the source point
    REAL(KIND=PRE), DIMENSION(3),             INTENT(IN)  :: X0J   ! Coordinates of the center of the integration panel

    ! Tabulated data
    REAL(KIND=PRE), DIMENSION(:),             INTENT(IN) :: X_AXIS
    REAL(KIND=PRE), DIMENSION(:),             INTENT(IN) :: Z_AXIS
    REAL(KIND=PRE), DIMENSION(size(X_AXIS), size(Z_AXIS), 2, 2), INTENT(IN) :: TABULATION

    ! Outputs
    COMPLEX(KIND=PRE),               INTENT(OUT) :: SP  ! Integral of the Green function over the panel.
    COMPLEX(KIND=PRE), DIMENSION(3), INTENT(OUT) :: VSP ! Gradient of the integral of the Green function with respect to X0I.

    ! Local variables
    REAL(KIND=PRE), DIMENSION(3) :: XJ_REFLECTION

    ! The integrals
    CALL COLLECT_DELHOMMEAU_INTEGRALS(X0I, X0J, wavenumber, X_AXIS, Z_AXIS, TABULATION, SP, VSP(:))
    SP  = 2*wavenumber*SP
    VSP = 2*wavenumber**2*VSP

    ! Only one singularity is missing in the derivative
    XJ_REFLECTION(1:2) = X0J(1:2)
    XJ_REFLECTION(3) = - X0J(3)
    VSP = VSP - 2*(X0I - XJ_REFLECTION)/(NORM2(X0I-XJ_REFLECTION)**3)

    RETURN
  END SUBROUTINE WAVE_PART_INFINITE_DEPTH

  ! ======================

  SUBROUTINE WAVE_PART_FINITE_DEPTH &
      (wavenumber, X0I, X0J, depth, &
      X_AXIS, Z_AXIS, TABULATION,                  &
      NEXP, AMBDA, AR,              &
      SP, VSP_SYM, VSP_ANTISYM)
    ! Compute the frequency-dependent part of the Green function in the finite depth case.

    ! Inputs
    REAL(KIND=PRE),                           INTENT(IN) :: wavenumber, depth
    REAL(KIND=PRE), DIMENSION(3),             INTENT(IN) :: X0I  ! Coordinates of the source point
    REAL(KIND=PRE), DIMENSION(3),             INTENT(IN) :: X0J  ! Coordinates of the center of the integration panel

    REAL(KIND=PRE), DIMENSION(:),             INTENT(IN) :: X_AXIS
    REAL(KIND=PRE), DIMENSION(:),             INTENT(IN) :: Z_AXIS
    REAL(KIND=PRE), DIMENSION(size(X_AXIS), size(Z_AXIS), 2, 2), INTENT(IN) :: TABULATION

    INTEGER,                                  INTENT(IN) :: NEXP
    REAL(KIND=PRE), DIMENSION(NEXP),          INTENT(IN) :: AMBDA, AR

    ! Outputs
    COMPLEX(KIND=PRE),               INTENT(OUT) :: SP  ! Integral of the Green function over the panel.
    COMPLEX(KIND=PRE), DIMENSION(3), INTENT(OUT) :: VSP_SYM, VSP_ANTISYM ! Gradient of the integral of the Green function with respect to X0I.

    ! Local variables
    INTEGER                              :: KE
    REAL(KIND=PRE)                       :: AMH, AKH, A
    REAL(KIND=PRE)                       :: AQT, R
    REAL(KIND=PRE),    DIMENSION(3)      :: XI, XJ
    REAL(KIND=PRE),    DIMENSION(4)      :: FTS, PSR
    REAL(KIND=PRE),    DIMENSION(3, 4)   :: VTS
    COMPLEX(KIND=PRE), DIMENSION(4)      :: FS
    COMPLEX(KIND=PRE), DIMENSION(3, 4)   :: VS

    !========================================
    ! Part 1: Solve 4 infinite depth problems
    !========================================

    XI(:) = X0I(:)
    XJ(:) = X0J(:)

    ! Distance in xOy plane
    R = NORM2(XI(1:2) - XJ(1:2))

    ! 1.a First infinite depth problem
    CALL COLLECT_DELHOMMEAU_INTEGRALS(XI(:), XJ(:), wavenumber, X_AXIS, Z_AXIS, TABULATION, FS(1), VS(:, 1))

    PSR(1) = ONE/(wavenumber*SQRT(R**2+(XI(3)+XJ(3))**2))

    ! 1.b Shift and reflect XI and compute another value of the Green function
    XI(3) = -X0I(3) - 2*depth
    XJ(3) =  X0J(3)
    CALL COLLECT_DELHOMMEAU_INTEGRALS(XI(:), XJ(:), wavenumber, X_AXIS, Z_AXIS, TABULATION, FS(2), VS(:, 2))
    VS(3, 2) = -VS(3, 2) ! Reflection of the output vector

    PSR(2) = ONE/(wavenumber*SQRT(R**2+(XI(3)+XJ(3))**2))

    ! 1.c Shift and reflect XJ and compute another value of the Green function
    XI(3) =  X0I(3)
    XJ(3) = -X0J(3) - 2*depth
    CALL COLLECT_DELHOMMEAU_INTEGRALS(XI(:), XJ(:), wavenumber, X_AXIS, Z_AXIS, TABULATION, FS(3), VS(:, 3))

    PSR(3) = ONE/(wavenumber*SQRT(R**2+(XI(3)+XJ(3))**2))

    ! 1.d Shift and reflect both XI and XJ and compute another value of the Green function
    XI(3) = -X0I(3) - 2*depth
    XJ(3) = -X0J(3) - 2*depth
    CALL COLLECT_DELHOMMEAU_INTEGRALS(XI(:), XJ(:), wavenumber, X_AXIS, Z_AXIS, TABULATION, FS(4), VS(:, 4))
    VS(3, 4) = -VS(3, 4) ! Reflection of the output vector

    PSR(4) = ONE/(wavenumber*SQRT(R**2+(XI(3)+XJ(3))**2))

    ! Add up the results of the four problems
    SP               = SUM(FS(1:4)) - SUM(PSR(1:4))
    VSP_SYM(1:3)     = VS(1:3, 1) + VS(1:3, 4)
    VSP_ANTISYM(1:3) = VS(1:3, 2) + VS(1:3, 3)

    ! Multiply by some coefficients
    AMH  = wavenumber*depth
    AKH  = AMH*TANH(AMH)
    A    = (AMH+AKH)**2/(2*depth*(AMH**2-AKH**2+AKH))

    SP          = A*SP
    VSP_ANTISYM = A*wavenumber*VSP_ANTISYM
    VSP_SYM     = A*wavenumber*VSP_SYM

    !=====================================================
    ! Part 2: Integrate (NEXP+1)×4 terms of the form 1/MM'
    !=====================================================

    DO KE = 1, NEXP
      XI(:) = X0I(:)

      ! 2.a Shift observation point and compute integral
      XI(3) =  X0I(3) + depth*AMBDA(KE) - 2*depth
      CALL COMPUTE_ASYMPTOTIC_RANKINE_SOURCE(XI(:), X0J(:), ONE, FTS(1), VTS(:, 1))

      ! 2.b Shift and reflect observation point and compute integral
      XI(3) = -X0I(3) - depth*AMBDA(KE)
      CALL COMPUTE_ASYMPTOTIC_RANKINE_SOURCE(XI(:), X0J(:), ONE, FTS(2), VTS(:, 2))
      VTS(3, 2) = -VTS(3, 2) ! Reflection of the output vector

      ! 2.c Shift and reflect observation point and compute integral
      XI(3) = -X0I(3) + depth*AMBDA(KE) - 4*depth
      CALL COMPUTE_ASYMPTOTIC_RANKINE_SOURCE(XI(:), X0J(:), ONE, FTS(3), VTS(:, 3))
      VTS(3, 3) = -VTS(3, 3) ! Reflection of the output vector

      ! 2.d Shift observation point and compute integral
      XI(3) =  X0I(3) - depth*AMBDA(KE) + 2*depth
      CALL COMPUTE_ASYMPTOTIC_RANKINE_SOURCE(XI(:), X0J(:), ONE, FTS(4), VTS(:, 4))

      AQT = AR(KE)/2

      ! Add all the contributions
      SP               = SP               + AQT*SUM(FTS(1:4))
      VSP_ANTISYM(1:3) = VSP_ANTISYM(1:3) + AQT*(VTS(1:3, 1) + VTS(1:3, 4))
      VSP_SYM(1:3)     = VSP_SYM(1:3)     + AQT*(VTS(1:3, 2) + VTS(1:3, 3))

    END DO

    RETURN
  END SUBROUTINE

END MODULE GREEN_WAVE<|MERGE_RESOLUTION|>--- conflicted
+++ resolved
@@ -57,43 +57,16 @@
       ERROR STOP
     ENDIF
 
-<<<<<<< HEAD
-    !=====================================================================================
-    ! Evaluate the elementary integrals PDnX and PDnZ depending on dimless_Z and dimless_r
-    !=====================================================================================
-    IF ((MINVAL(tabulated_Z_range) < z) .AND. (z < MAXVAL(tabulated_Z_range))) THEN
-      IF ((MINVAL(tabulated_r_range) <= r) .AND. (r < MAXVAL(tabulated_r_range))) THEN
-=======
     !=======================================================================
     ! Evaluate the elementary integrals depending on dimless_Z and dimless_r
     !=======================================================================
-    IF ((MINVAL(tabulated_Z_range) < dimless_Z) .AND. (dimless_r < MAXVAL(tabulated_r_range))) THEN
->>>>>>> fcaff854
+    IF ((MINVAL(tabulated_Z_range) < z) .AND. (r < MAXVAL(tabulated_r_range))) THEN
         ! Within the range of tabulated data
-
         integrals = pick_in_default_tabulation(r, z, tabulated_r_range, tabulated_Z_range, tabulated_integrals)
 
-<<<<<<< HEAD
-      ELSE  ! MAXVAL(tabulated_r_range) < dimless_r
-        ! Asymptotic expression for (horizontally) distant panels
-        integrals = asymptotic_approximations(r, z)
-=======
-      ELSE ! Asymptotic expression for distant panels
-        dimless_r = MAX(dimless_r, 1e-10)  ! Avoid divisions by zero
-
-        expz_sqr = EXP(dimless_Z) * SQRT(2*PI/dimless_r)
-        cos_kr  = COS(dimless_r - PI/4)
-        sin_kr  = SIN(dimless_r - PI/4)
-
-        D1 = PI*(expz_sqr*(cos_kr - sin_kr/(2*dimless_r)) - dimless_r/dimless_R1**3)
-        D2 =     expz_sqr*(sin_kr + cos_kr/(2*dimless_r))
-#ifdef XIE_CORRECTION
-        Z1 = PI*(-expz_sqr*sin_kr + dimless_Z/dimless_R1**3 - ONE/dimless_R1)
-#else
-        Z1 = PI*(-expz_sqr*sin_kr + dimless_Z/dimless_R1**3)
-#endif
-        Z2 =     expz_sqr*cos_kr
->>>>>>> fcaff854
+      ELSE
+        ! Asymptotic expression for distant panels
+        integrals = asymptotic_approximations(MAX(r, 1e-10), z)
       ENDIF
 
       !================================================
@@ -120,14 +93,6 @@
         VS(1:2) = CMPLX(0.0, 0.0, KIND=PRE)
       END IF
 
-<<<<<<< HEAD
-    ELSE  ! dimless_Z < MINVAL(tabulated_Z_range) or MAXVAL(tabulated_Z_range) < dimless_Z
-      FS      = CMPLX(z/r1**3, 0.0, KIND=PRE)
-      VS(1:3) = CMPLX(0.0, 0.0, KIND=PRE)
-    ENDIF
-
-=======
->>>>>>> fcaff854
     RETURN
   END SUBROUTINE COLLECT_DELHOMMEAU_INTEGRALS
 
