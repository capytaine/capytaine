import pytest
from pytest import approx
import numpy as np
import pandas as pd
import capytaine as cpt
import xarray as xr

# PROBLEM DEFINITION

@pytest.fixture
def body():
    mesh = cpt.mesh_vertical_cylinder(radius=1.0, length=1.01, center=(0.0, 0.0, -0.5), resolution=(2, 20, 10)).immersed_part(water_depth=1.0)
    body = cpt.FloatingBody(mesh=mesh, name="body")
    body.add_translation_dof(name="Surge")
    return body

@pytest.fixture
def solver():
    return cpt.BEMSolver()

def test_encouter_frequency_along_waves(body):
    pb = cpt.DiffractionProblem(body=body, omega=2.0, forward_speed=1.0, wave_direction=0.0)
    assert pb.forward_speed == 1.0
    assert pb.encounter_omega < pb.omega  # Object is moving in the same direction as the waves
    assert pb.encounter_wave_direction == pb.wave_direction

def test_encouter_frequency_against_waves(body):
    pb = cpt.DiffractionProblem(body=body, omega=2.0, forward_speed=-1.0, wave_direction=0.0)
    assert pb.forward_speed == -1.0
    assert pb.encounter_omega > pb.omega  # Object is moving against the wave
    assert pb.encounter_wave_direction == pb.wave_direction

def test_encouter_frequency_faster_than_waves(body):
    pb = cpt.DiffractionProblem(body=body, omega=2.0, forward_speed=10.0, wave_direction=0.0)
    assert pb.forward_speed == 10.0
    assert pb.encounter_omega >= 0.0
    assert pb.encounter_wave_direction == approx(pb.wave_direction + np.pi)

def test_encouter_frequency_orthogonal_waves(body):
    pb = cpt.DiffractionProblem(body=body, omega=2.0, forward_speed=1.0, wave_direction=np.pi/2)
    assert pb.forward_speed == 1.0
    assert pb.encounter_omega == approx(pb.omega)

def test_encounter_frequency_radiation_problem(body):
    pb = cpt.RadiationProblem(body=body, omega=2.0, forward_speed=1.0, wave_direction=0.0, radiating_dof="Surge")
    assert pb.forward_speed == 1.0
    assert pb.encounter_omega < pb.omega

def test_multibody(body, solver):
    two_bodies = body + body.translated_x(5.0, name="other_body")
    with pytest.raises(NotImplementedError):
        pb = cpt.RadiationProblem(body=two_bodies, omega=2.0, forward_speed=1.0, radiating_dof="body__Surge")

def test_non_rigid_body(body, solver):
    body = body.copy(name="body")
    body.dofs["Shear"] = np.array([[z, 0, 0] for (x, y, z) in body.mesh.faces_centers])
    with pytest.raises(NotImplementedError):
        pb = cpt.RadiationProblem(body=body, omega=2.0, forward_speed=1.0, radiating_dof="Shear")

# POST-PROCESSING

@pytest.fixture
def result(body, solver):
    pb = cpt.DiffractionProblem(body=body, omega=2.0, forward_speed=1.0, wave_direction=0.0)
    return solver.solve(pb)

def test_pressure_reconstruction(result, solver):
    pressure = solver.compute_pressure(result.body.mesh, result)
    assert result.body.integrate_pressure(pressure) == approx(result.forces)

def test_velocity_reconstruction(result, solver):
    points = np.meshgrid(np.linspace(-10.0, 10.0, 3), np.linspace(-10.0, 10.0, 3), np.linspace(-10.0, -1.0, 2))
    velocity = solver.compute_velocity(points, result)

def test_free_surface_elevation(result, solver):
    points = np.meshgrid(np.linspace(-10.0, 10.0, 3), np.linspace(-10.0, 10.0, 3))
    fse = solver.compute_free_surface_elevation(points, result)

# DATASETS

def test_problem_from_dataset(body, solver):
    from capytaine.io.xarray import problems_from_dataset
    test_matrix = xr.Dataset(coords={
        "omega": [1.0],
        "forward_speed": [0.0, 1.0],
        "wave_direction": [0.0, np.pi/2],
        "radiating_dof": ["Surge"],
        })
    pbs = problems_from_dataset(test_matrix, body)
    assert len(pbs) == 7
    # Four diffraction problems + Three radiation problems, since the wave_direction is only relevant when forward_speed is non 0.0

def test_fill_dataset_with_forward_speed(body, solver):
    test_matrix = xr.Dataset(coords={
        "omega": [1.0],
        "forward_speed": [0.0, 1.0],
        "wave_direction": [0.0, np.pi/2],
        "radiating_dof": ["Surge"],
        })
    ds = solver.fill_dataset(test_matrix, body)
    assert "wave_direction" in ds.added_mass.coords
    assert "encounter_omega" in ds.coords
    assert "encounter_wave_direction" in ds.coords

def test_fill_dataset_without_forward_speed(body, solver):
    test_matrix = xr.Dataset(coords={
        "omega": [1.0],
        "wave_direction": [0.0, np.pi/2],
        "radiating_dof": ["Surge"],
        })
    ds = solver.fill_dataset(test_matrix, body)
    assert "wave_direction" not in ds.added_mass.coords
    assert "encounter_omega" not in ds.coords
    assert "encounter_wave_direction" not in ds.coords

def test_no_explicit_wave_direction(body):
    test_matrix = xr.Dataset(coords={
        "wavelength": np.linspace(0.1, 10.0, 2),
        "forward_speed": [0.0, 10.0],
        "radiating_dof": ["Surge"],
        })
    ds = cpt.BEMSolver().fill_dataset(test_matrix, body)
    assert ds.wave_direction.values == np.array([0.0])


# VALIDATION

rho = 1025
g = 9.81

# Based on Figure 1 from Malenica 1995
MALENICA_EXCITATION_FORCE = pd.DataFrame([
    (0.269, 1.662, 0.05), (0.615, 3.192, 0.05), (1.086, 3.168, 0.05), (1.568, 2.225, 0.05), (1.955, 1.608, 0.05),
    (0.201, 1.281, 0.0), (0.506, 2.928, 0.0), (1.308, 2.733, 0.0), (1.840, 1.890, 0.0),
    (0.353, 2.263, -0.05), (0.568, 3.224, -0.05), (1.171, 2.963, -0.05), (1.977, 1.893, -0.05),
    ], columns=["wavenumber", "normalized_force", "froude_number"])

@pytest.mark.parametrize("ref_data", MALENICA_EXCITATION_FORCE.iterrows())
def test_malenica_excitation_force(body, solver, ref_data):
    from capytaine.bem.airy_waves import froude_krylov_force
    pb = cpt.DiffractionProblem(
        body=body,
        wavenumber=ref_data[1].wavenumber,
        forward_speed=ref_data[1].froude_number*np.sqrt(g),
        wave_direction=0.0,
        water_depth=1.0,
        rho=rho
    )
    res = solver.solve(pb)
    excitation_force = res.forces["Surge"] + froude_krylov_force(pb)["Surge"]
    assert np.abs(excitation_force)/(g*rho) == approx(ref_data[1].normalized_force, rel=5e-2)


MALENICA_ADDED_MASS = pd.DataFrame([
    (0.620, 3.302, 0.05), (0.855, 2.634, 0.05), (1.303, 1.407, 0.05),
    (0.510, 3.433, 0.0), (0.916, 2.217, 0.0), (1.495, 0.916, 0.0),
    (0.602, 3.172, -0.05), (1.069, 1.518, -0.05),
    ], columns=["wavenumber", "normalized_added_mass", "froude_number"])

@pytest.mark.parametrize("ref_data", MALENICA_ADDED_MASS.iterrows())
def test_malenica_added_mass(body, solver, ref_data):
    from capytaine.bem.airy_waves import froude_krylov_force
    pb = cpt.RadiationProblem(
        body=body,
        wavenumber=ref_data[1].wavenumber,
        forward_speed=ref_data[1].froude_number*np.sqrt(g),
        wave_direction=0.0,
        water_depth=1.0,
        radiating_dof="Surge",
        rho=rho
    )
    res = solver.solve(pb)
    assert np.abs(res.added_masses["Surge"])/(rho) == approx(ref_data[1].normalized_added_mass, rel=1e-1)

MALENICA_RADIATION_DAMPING = pd.DataFrame([
    (0.456, 0.965, 0.05), (0.727, 1.917, 0.05), (1.129, 2.284, 0.05),
    (0.434, 0.978, 0.0), (0.674, 1.884, 0.0), (1.125, 2.218, 0.0),
    (0.408, 0.971, -0.05), (0.642, 1.906, -0.05), (1.042, 2.234, -0.05),
    ], columns=["wavenumber", "normalized_radiation_damping", "froude_number"])

@pytest.mark.parametrize("ref_data", MALENICA_RADIATION_DAMPING.iterrows())
def test_malenica_radiation_damping(body, solver, ref_data):
    from capytaine.bem.airy_waves import froude_krylov_force
    pb = cpt.RadiationProblem(
        body=body,
        wavenumber=ref_data[1].wavenumber,
        forward_speed=ref_data[1].froude_number*np.sqrt(g),
        wave_direction=0.0,
        water_depth=1.0,
        radiating_dof="Surge",
        rho=rho
    )
    res = solver.solve(pb)
    assert np.abs(res.radiation_dampings["Surge"])/(rho*pb.encounter_omega) == approx(ref_data[1].normalized_radiation_damping, rel=1e-1)


<<<<<<< HEAD
def test_near_zero_encounter_frequency_radiation(body, solver):
    pb = cpt.RadiationProblem(body=body, omega=1.0, forward_speed=9.805, radiating_dof="Surge")
    assert pb.encounter_omega > 0.0
    solver.solve(pb)


def test_near_zero_encounter_frequency_diffraction(body, solver):
    pb = cpt.DiffractionProblem(body=body, omega=1.0, forward_speed=9.805)
    assert pb.encounter_omega > 0.0
    solver.solve(pb)
=======
def test_zero_encounter_frequency_radiation(body, solver):
    pb = cpt.RadiationProblem(body=body, omega=1.0, forward_speed=9.81, radiating_dof="Surge")
    assert float(pb.encounter_omega) == 0.0
    res = solver.solve(pb)
    assert not np.isinf(res.forces["Surge"])
    assert not np.isnan(res.forces["Surge"])
    assert np.isinf(res.added_mass["Surge"])

def test_zero_encounter_frequency_diffraction(body, solver):
    pb = cpt.DiffractionProblem(body=body, omega=1.0, forward_speed=9.81)
    assert float(pb.encounter_omega) == 0.0
    res = solver.solve(pb)
    assert not np.isinf(res.forces["Surge"])
    assert not np.isnan(res.forces["Surge"])
>>>>>>> d7312ba6
<|MERGE_RESOLUTION|>--- conflicted
+++ resolved
@@ -193,8 +193,7 @@
     res = solver.solve(pb)
     assert np.abs(res.radiation_dampings["Surge"])/(rho*pb.encounter_omega) == approx(ref_data[1].normalized_radiation_damping, rel=1e-1)
 
-
-<<<<<<< HEAD
+    
 def test_near_zero_encounter_frequency_radiation(body, solver):
     pb = cpt.RadiationProblem(body=body, omega=1.0, forward_speed=9.805, radiating_dof="Surge")
     assert pb.encounter_omega > 0.0
@@ -205,7 +204,8 @@
     pb = cpt.DiffractionProblem(body=body, omega=1.0, forward_speed=9.805)
     assert pb.encounter_omega > 0.0
     solver.solve(pb)
-=======
+
+    
 def test_zero_encounter_frequency_radiation(body, solver):
     pb = cpt.RadiationProblem(body=body, omega=1.0, forward_speed=9.81, radiating_dof="Surge")
     assert float(pb.encounter_omega) == 0.0
@@ -214,10 +214,10 @@
     assert not np.isnan(res.forces["Surge"])
     assert np.isinf(res.added_mass["Surge"])
 
+    
 def test_zero_encounter_frequency_diffraction(body, solver):
     pb = cpt.DiffractionProblem(body=body, omega=1.0, forward_speed=9.81)
     assert float(pb.encounter_omega) == 0.0
     res = solver.solve(pb)
     assert not np.isinf(res.forces["Surge"])
-    assert not np.isnan(res.forces["Surge"])
->>>>>>> d7312ba6
+    assert not np.isnan(res.forces["Surge"])