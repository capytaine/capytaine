#!/usr/bin/env python
# coding: utf-8
"""Tests for the mesh submodule: definition and transformation of base meshes."""

import pytest

import numpy as np
import xarray as xr

from capytaine.io.mesh_writers import write_STL
from capytaine.io.mesh_loaders import load_STL
from capytaine.bodies.predefined import Sphere
from capytaine import FloatingBody
from capytaine import BEMSolver

try:
    import pygmsh
    import gmsh
except ImportError:
    pygmsh = None

offset=1e-2 # small offset so you can clip at z=0

omega = 0.5*2*np.pi
rho_water = 1e3


<<<<<<< HEAD
def test_STL(tmp_path):
    try:
        mesh = Sphere().mesh.merged()
        filepath = tmp_path / "test.stl"
        write_STL(filepath, mesh.vertices, mesh.faces)
        reloaded_mesh = load_STL(str(filepath), name="Bla")

        assert reloaded_mesh.name == "Bla"
        assert np.allclose(mesh.vertices, reloaded_mesh.vertices)
        # Cannot compare the faces. The STL writer changed all quadrangles to two triangles.

    except ImportError:
        warn("VTK is not installed and thus has not been tested.")


@pytest.mark.skipif(pygmsh is None,
                    reason='pygmsh and/or meshio is not installed')
def test_from_meshio_pygmsh_WaveBot():
    T1=0.16
    T2=0.37
    r1=0.88
    r2=0.35
    with pygmsh.occ.Geometry() as geom:
            cyl = geom.add_cylinder([0,0,0], [0,0,-T1], r1)
            cone = geom.add_cone([0,0,-T1], [0,0,-T2], r1, r2)
            geom.translate(cyl, [0, 0, offset])
            geom.translate(cone, [0, 0, offset])
            geom.boolean_union([cyl, cone])       
            mesh = geom.generate_mesh(dim=2)
    fb = FloatingBody.from_meshio(mesh)

    vol = fb.mesh.volume
    vol_exp = np.pi*T1*r1**2 + 1/3 * np.pi * T2 * (r2**2 + r2 * r1 + r1**2)

    assert pytest.approx(vol_exp, rel=1e-1) == vol

    fb.add_translation_dof((0,0,1))

    test_matrix = xr.Dataset(coords={
        'rho': rho_water,
        'water_depth': [np.infty],          
        'omega': omega,
        'wave_direction': 0,
        'radiating_dof': list(fb.dofs.keys()),
        })

    solver = BEMSolver()
    data = solver.fill_dataset(test_matrix, 
                            bodies=[fb],
                            hydrostatics=True,
                            mesh=True,
                            wavelength=True,
                            wavenumber=True)


@pytest.mark.skipif(pygmsh is None,
                    reason='pygmsh and/or meshio is not installed')
def test_from_meshio_pygmsh_Cylinder():
    T=0.52
    r1=0.88
    with pygmsh.occ.Geometry() as geom:
            cyl = geom.add_cylinder([0,0,0], [0,0,-T], r1)
            geom.translate(cyl, [0, 0, offset])    
            mesh = geom.generate_mesh(dim=2)
    fb = FloatingBody.from_meshio(mesh)

    vol = fb.mesh.volume
    vol_exp = np.pi*r1**2*T

    assert pytest.approx(vol_exp, rel=1e-1) == vol

    fb.add_translation_dof((0,0,1))

    test_matrix = xr.Dataset(coords={
        'rho': rho_water,
        'water_depth': [np.infty],          
        'omega': omega,
        'wave_direction': 0,
        'radiating_dof': list(fb.dofs.keys()),
        })

    solver = BEMSolver()
    data = solver.fill_dataset(test_matrix, 
                            bodies=[fb],
                            hydrostatics=True,
                            mesh=True,
                            wavelength=True,
                            wavenumber=True)

@pytest.mark.skipif(pygmsh is None,
                    reason='pygmsh and/or meshio is not installed')
def test_from_meshio_pygmsh_Sphere():
    r1=0.88
    with pygmsh.occ.Geometry() as geom:
            sphere = geom.add_ball(center=[0,0,0], radius=r1)
            geom.translate(sphere, [0, 0, offset])    
            mesh = geom.generate_mesh(dim=2)
    fb = FloatingBody.from_meshio(mesh)

    vol = fb.mesh.volume
    vol_exp = 1/2*np.pi*4/3*r1**3

    assert pytest.approx(vol_exp, rel=1e-1) == vol

    fb.add_translation_dof((0,0,1))

    test_matrix = xr.Dataset(coords={
        'rho': rho_water,
        'water_depth': [np.infty],          
        'omega': omega,
        'wave_direction': 0,
        'radiating_dof': list(fb.dofs.keys()),
        })

    solver = BEMSolver()
    data = solver.fill_dataset(test_matrix, 
                            bodies=[fb],
                            hydrostatics=True,
                            mesh=True,
                            wavelength=True,
                            wavenumber=True)
=======
try:
    import vtk
except ImportError:
    vtk = None

@pytest.mark.skipif(vtk is None,
                    reason='vtk is not installed')
def test_STL(tmp_path):
    mesh = Sphere().mesh.merged()
    filepath = tmp_path / "test.stl"
    write_STL(filepath, mesh.vertices, mesh.faces)
    reloaded_mesh = load_STL(str(filepath), name="Bla")

    assert reloaded_mesh.name == "Bla"
    assert np.allclose(mesh.vertices, reloaded_mesh.vertices)
    # Cannot compare the faces. The STL writer changed all quadrangles to two triangles.
>>>>>>> f66889f5
<|MERGE_RESOLUTION|>--- conflicted
+++ resolved
@@ -19,26 +19,25 @@
 except ImportError:
     pygmsh = None
 
+try:
+    import vtk
+except ImportError:
+    vtk = None
+
 offset=1e-2 # small offset so you can clip at z=0
-
 omega = 0.5*2*np.pi
 rho_water = 1e3
 
+@pytest.mark.skipif(vtk is None,
+                    reason='vtk is not installed')
+def test_STL(tmp_path):
+    mesh = Sphere().mesh.merged()
+    filepath = tmp_path / "test.stl"
+    write_STL(filepath, mesh.vertices, mesh.faces)
+    reloaded_mesh = load_STL(str(filepath), name="Bla")
 
-<<<<<<< HEAD
-def test_STL(tmp_path):
-    try:
-        mesh = Sphere().mesh.merged()
-        filepath = tmp_path / "test.stl"
-        write_STL(filepath, mesh.vertices, mesh.faces)
-        reloaded_mesh = load_STL(str(filepath), name="Bla")
-
-        assert reloaded_mesh.name == "Bla"
-        assert np.allclose(mesh.vertices, reloaded_mesh.vertices)
-        # Cannot compare the faces. The STL writer changed all quadrangles to two triangles.
-
-    except ImportError:
-        warn("VTK is not installed and thus has not been tested.")
+    assert reloaded_mesh.name == "Bla"
+    assert np.allclose(mesh.vertices, reloaded_mesh.vertices)
 
 
 @pytest.mark.skipif(pygmsh is None,
@@ -146,22 +145,4 @@
                             hydrostatics=True,
                             mesh=True,
                             wavelength=True,
-                            wavenumber=True)
-=======
-try:
-    import vtk
-except ImportError:
-    vtk = None
-
-@pytest.mark.skipif(vtk is None,
-                    reason='vtk is not installed')
-def test_STL(tmp_path):
-    mesh = Sphere().mesh.merged()
-    filepath = tmp_path / "test.stl"
-    write_STL(filepath, mesh.vertices, mesh.faces)
-    reloaded_mesh = load_STL(str(filepath), name="Bla")
-
-    assert reloaded_mesh.name == "Bla"
-    assert np.allclose(mesh.vertices, reloaded_mesh.vertices)
-    # Cannot compare the faces. The STL writer changed all quadrangles to two triangles.
->>>>>>> f66889f5
+                            wavenumber=True)