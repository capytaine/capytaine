#!/usr/bin/env python
# coding: utf-8

import numpy as np
import capytaine as cpt
import pytest

<<<<<<< HEAD
method = ['indirect','direct']
=======
solver = cpt.BEMSolver()
method = ['indirect', 'direct']

>>>>>>> a0e57305

@pytest.mark.parametrize("method", method)
def test_sum_of_dofs(method):
    solver = cpt.BEMSolver()
    body1 = cpt.Sphere(radius=1.0, ntheta=3, nphi=12, center=(0, 0, -3), name="body1")
    body1.add_translation_dof(name="Heave")

    body2 = cpt.Sphere(radius=1.0, ntheta=3, nphi=8,center=(5, 3, -1.5), name="body2")
    body2.add_translation_dof(name="Heave")

    both = body1 + body2
    both.add_translation_dof(name="Heave")

    problems = [cpt.RadiationProblem(body=both, radiating_dof=dof, omega=1.0) for dof in both.dofs]
    results = solver.solve_all(problems, method=method)
    dataset = cpt.assemble_dataset(results)

    both_added_mass = dataset['added_mass'].sel(radiating_dof="Heave", influenced_dof="Heave").data
    body1_added_mass = dataset['added_mass'].sel(radiating_dof="body1__Heave", influenced_dof="body1__Heave").data
    body2_added_mass = dataset['added_mass'].sel(radiating_dof="body2__Heave", influenced_dof="body2__Heave").data

    assert np.allclose(both_added_mass, body1_added_mass + body2_added_mass, rtol=1e-2)


@pytest.mark.parametrize("method", method)
def test_rotation_axis(method):
    solver = cpt.BEMSolver()
    body = cpt.RectangularParallelepiped(resolution=(4, 4, 4), center=(0, 0, -1), name="body")
    body.add_translation_dof(name="Sway")
    body.add_rotation_dof(axis=cpt.Axis(point=(0, 0, 0), vector=(0, 0, 1)), name="Yaw")

    l = 2.0
    body.add_rotation_dof(axis=cpt.Axis(point=(l, 0, 0), vector=(0, 0, 1)), name="other_rotation")

    assert np.allclose(body.dofs['other_rotation'], (body.dofs['Yaw'] - l*body.dofs['Sway']))

    problems = [cpt.RadiationProblem(body=body, radiating_dof=dof, omega=1.0) for dof in body.dofs]
    results = solver.solve_all(problems, keep_details=True, method=method)
    dataset = cpt.assemble_dataset(results)

    if ( method == 'indirect' ):
      sources = {result.radiating_dof: result.sources for result in results}
      assert np.allclose(sources['other_rotation'],
                       sources['Yaw'] - l*sources['Sway'], atol=1e-4)

    potential = {result.radiating_dof: result.potential for result in results}
    assert np.allclose(potential['other_rotation'],
                       potential['Yaw'] - l*potential['Sway'], atol=1e-4)

    A_m = dataset['added_mass'].sel(radiating_dof="other_rotation", influenced_dof="other_rotation").data
    A = dataset['added_mass'].sel(radiating_dof=["Yaw", "Sway"], influenced_dof=["Yaw", "Sway"]).data
    P = np.array([1, -l])
<<<<<<< HEAD
    assert np.isclose(A_m, P.T @ A @ P)


=======
    assert np.isclose(A_m, P.T @ A @ P)
>>>>>>> a0e57305
<|MERGE_RESOLUTION|>--- conflicted
+++ resolved
@@ -5,17 +5,12 @@
 import capytaine as cpt
 import pytest
 
-<<<<<<< HEAD
-method = ['indirect','direct']
-=======
 solver = cpt.BEMSolver()
 method = ['indirect', 'direct']
 
->>>>>>> a0e57305
 
 @pytest.mark.parametrize("method", method)
 def test_sum_of_dofs(method):
-    solver = cpt.BEMSolver()
     body1 = cpt.Sphere(radius=1.0, ntheta=3, nphi=12, center=(0, 0, -3), name="body1")
     body1.add_translation_dof(name="Heave")
 
@@ -38,7 +33,6 @@
 
 @pytest.mark.parametrize("method", method)
 def test_rotation_axis(method):
-    solver = cpt.BEMSolver()
     body = cpt.RectangularParallelepiped(resolution=(4, 4, 4), center=(0, 0, -1), name="body")
     body.add_translation_dof(name="Sway")
     body.add_rotation_dof(axis=cpt.Axis(point=(0, 0, 0), vector=(0, 0, 1)), name="Yaw")
@@ -64,10 +58,4 @@
     A_m = dataset['added_mass'].sel(radiating_dof="other_rotation", influenced_dof="other_rotation").data
     A = dataset['added_mass'].sel(radiating_dof=["Yaw", "Sway"], influenced_dof=["Yaw", "Sway"]).data
     P = np.array([1, -l])
-<<<<<<< HEAD
-    assert np.isclose(A_m, P.T @ A @ P)
-
-
-=======
-    assert np.isclose(A_m, P.T @ A @ P)
->>>>>>> a0e57305
+    assert np.isclose(A_m, P.T @ A @ P)