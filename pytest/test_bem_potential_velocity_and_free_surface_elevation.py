--- conflicted
+++ resolved
@@ -253,8 +253,6 @@
     fse = solver.compute_free_surface_elevation(points, res)
     with pytest.raises(TypeError):
         vel = solver.compute_velocity(points, res)
-<<<<<<< HEAD
-=======
 
 def test_direct_solver(solver):
     mesh = cpt.mesh_sphere(resolution=(4, 4)).immersed_part()
@@ -264,4 +262,3 @@
     points = [(0.0, 0.0, -3.0), (0.0, 1.0, -2.0), (1.0, 1.0, -1.0)]
     with pytest.raises(Exception, match="direct method"):
         pot = solver.compute_potential(points, res)
->>>>>>> f5f0b9fb
