--- conflicted
+++ resolved
@@ -237,12 +237,11 @@
     assert np.isclose(np.real(airy_waves_free_surface_elevation([0.25, 0], pb)), 0.0, atol=1e-5)
     assert np.isclose(np.real(airy_waves_free_surface_elevation([0.5, 0], pb)), -1.0)
 
-<<<<<<< HEAD
 def test_integrated_pressure(solver, result):
     pressure = solver.compute_pressure(result.body.mesh, result)
     forces = result.body.integrate_pressure(pressure)
     assert result.forces == approx(forces)
-=======
+
 def test_fse_zero_frequency(solver):
     mesh = cpt.mesh_sphere(resolution=(4, 4)).immersed_part()
     body = cpt.FloatingBody(mesh=mesh)
@@ -254,4 +253,3 @@
     fse = solver.compute_free_surface_elevation(points, res)
     with pytest.raises(TypeError):
         vel = solver.compute_velocity(points, res)
->>>>>>> 04c880fd
