--- conflicted
+++ resolved
@@ -110,16 +110,6 @@
         ambda, ar, nexp = method.fortran_core.old_prony_decomposition.lisc(omega**2 * depth/gravity, wavenumber * depth)
         return method.fortran_core.green_wave.wave_part_finite_depth(wavenumber, Xi, Xj, depth, method.tabulated_r_range, method.tabulated_z_range, method.tabulated_integrals, ambda, ar, 31)
 
-<<<<<<< HEAD
-    if depth < np.infty:
-        ambda, ar, nexp = core.old_prony_decomposition.lisc(omega**2 * depth/gravity, wavenumber * depth)
-
-    if depth == np.infty:
-        return core.green_wave.wave_part_infinite_depth(Xi, Xj, wavenumber, *tabulation[core])
-    else:
-        return core.green_wave.wave_part_finite_depth(Xi, Xj, wavenumber, depth, *tabulation[core], ambda, ar, 31)
-=======
->>>>>>> 48cc6fee
 
 @given(points, points, frequencies, depths, methods)
 def test_symmetry_of_the_Green_function(X1, X2, omega, depth, method):
