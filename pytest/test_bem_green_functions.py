#!/usr/bin/env python
# coding: utf-8
"""Tests for the computation of the Green function using Fortran routines."""

import pytest
from pytest import approx

import numpy as np
import capytaine as cpt



# from numpy import pi
# from scipy.integrate import quad
# from scipy.misc import derivative
# from scipy.optimize import newton
# from scipy.special import exp1
# from hypothesis import given

# def E1(z):
#     return np.exp(-z)*Delhommeau_f90.initialize_green_wave.exp_e1(z)
#
# @given(floats(min_value=-1e2, max_value=-1e-2), floats(min_value=-1e2, max_value=1e2))
# def test_exponential_integral(x, y):
#     z = x + 1j*y
#
#     # Compare with Scipy implementation
#     assert np.isclose(E1(z), exp1(z), rtol=1e-3)
#
#     # Test property (A3.5) of the function according to [Del, p.367].
#     if y != 0.0:
#         assert np.isclose(E1(np.conjugate(z)), np.conjugate(E1(z)), rtol=1e-3)
#
#     # BROKEN...
#     # def derivative_of_complex_function(f, z, **kwargs):
#     #     direction = 1
#     #     return derivative(lambda eps: f(z + eps*direction), 0.0, **kwargs)
#     # if abs(x) > 1 and abs(y) > 1:
#     #     assert np.isclose(
#     #         derivative_of_complex_function(Delhommeau_f90.initialize_green_wave.gg, z),
#     #         Delhommeau_f90.initialize_green_wave.gg(z) - 1.0/z,
#     #         atol=1e-2)
#

# CHECK OF THE THEORY, NOT THE CODE ITSELF
# Not necessary to run every time...
#
# @given(r=floats(min_value=0, max_value=1e2),
#        z=floats(min_value=-16, max_value=-1),
#        k=floats(min_value=0.1, max_value=10)
#        )
# def test_zeta(r, z, k):
#     """Check expression k/π ∫ 1/ζ(θ) dθ = - 1/r """

#     def one_over_zeta(theta):
#         return np.real(1/(k*(z + 1j*r*np.cos(theta))))

#     int_one_over_zeta, *_ = quad(one_over_zeta, -pi/2, pi/2)

#     assert np.isclose(k/pi * int_one_over_zeta,
#                       -1/(np.sqrt(r**2 + z**2)),
#                       rtol=1e-4)


gfs = [
        cpt.Delhommeau(tabulation_nr=328, tabulation_nz=46, tabulation_nb_integration_points=251, tabulation_grid_shape="legacy"),
        cpt.XieDelhommeau(tabulation_nr=328, tabulation_nz=46, tabulation_nb_integration_points=251, tabulation_grid_shape="legacy"),
        ]

def test_compare_tabulations_of_Delhommeau_and_XieDelhommeau():
    assert np.allclose(gfs[0].tabulated_integrals[:, :, 0, 0],
                       gfs[1].tabulated_integrals[:, :, 0, 0])
    assert np.allclose(gfs[0].tabulated_integrals[:, :, 1, 0],
                       gfs[1].tabulated_integrals[:, :, 1, 0])
    assert np.allclose(gfs[0].tabulated_integrals[:, :, 1, 1],
                       gfs[1].tabulated_integrals[:, :, 1, 1])

    r_range = gfs[0].tabulated_r_range
    z_range = gfs[0].tabulated_z_range

    # Make 2D arrays
    r = r_range[:, None] * np.ones_like(z_range)[None, :]
    z = np.ones_like(r_range)[:, None] * z_range[None, :]
    R1 = np.hypot(r, z)

    # Compare Z1, for great values of Z, where both methods are as accurate
    Del = gfs[0].tabulated_integrals[:, :, 0, 1] - 2/R1
    Xie = gfs[1].tabulated_integrals[:, :, 0, 1]
    assert np.allclose(Del[abs(z) > 1], Xie[abs(z) > 1], atol=1e-3)


@pytest.mark.parametrize("gf", gfs)
def test_symmetry_of_the_green_function_infinite_depth(gf):
    k = 1.0
    xi = np.array([0.0, 0.0, -1.0])
    xj = np.array([1.0, 1.0, -2.0])
<<<<<<< HEAD
    g1, dg1_sym, dg1_antisym = gf.fortran_core.green_wave.wave_part_infinite_depth(
        xi, xj, k,
        gf.tabulation_method_index, gf.tabulated_r_range, gf.tabulated_z_range,
        gf.tabulated_integrals, gf.legacy_wave_part
    )
    g2, dg2_sym, dg2_antisym = gf.fortran_core.green_wave.wave_part_infinite_depth(
        xj,
        xi,
        k,
        gf.tabulation_method_index, gf.tabulated_r_range, gf.tabulated_z_range,
        gf.tabulated_integrals, gf.legacy_wave_part
    )
=======
    g1, dg1_sym, dg1_antisym = gf.fortran_core.green_wave.wave_part_infinite_depth(xi, xj, k, gf.tabulation_grid_shape_index, gf.tabulated_r_range, gf.tabulated_z_range, gf.tabulated_integrals)
    g2, dg2_sym, dg2_antisym = gf.fortran_core.green_wave.wave_part_infinite_depth(xj, xi, k, gf.tabulation_grid_shape_index, gf.tabulated_r_range, gf.tabulated_z_range, gf.tabulated_integrals)
>>>>>>> bf6a3926
    assert g1 == approx(g2)
    assert dg1_sym == approx(dg2_sym)
    assert dg1_antisym == approx(-dg2_antisym)


@pytest.mark.parametrize("gf", gfs)
def test_symmetry_of_the_green_function_finite_depth_no_prony(gf):
    k = 1.0
    depth = 5.0
    xi = np.array([0.0, 0.0, -1.0])
    xj = np.array([1.0, 1.0, -2.0])
<<<<<<< HEAD
    g1, dg1_sym, dg1_antisym = gf.fortran_core.green_wave.wave_part_finite_depth(
        xi, xj, k, depth,
        gf.tabulation_method_index, gf.tabulated_r_range, gf.tabulated_z_range,
        gf.tabulated_integrals, gf.legacy_wave_part,
        np.zeros(1), np.zeros(1), 1
    )
    g2, dg2_sym, dg2_antisym = gf.fortran_core.green_wave.wave_part_finite_depth(
        xj, xi, k, depth,
        gf.tabulation_method_index, gf.tabulated_r_range, gf.tabulated_z_range,
        gf.tabulated_integrals, gf.legacy_wave_part,
        np.zeros(1), np.zeros(1), 1
    )
=======
    g1, dg1_sym, dg1_antisym = gf.fortran_core.green_wave.wave_part_finite_depth(xi, xj, k, depth, gf.tabulation_grid_shape_index, gf.tabulated_r_range, gf.tabulated_z_range, gf.tabulated_integrals, np.zeros(1), np.zeros(1), 1)
    g2, dg2_sym, dg2_antisym = gf.fortran_core.green_wave.wave_part_finite_depth(xj, xi, k, depth, gf.tabulation_grid_shape_index, gf.tabulated_r_range, gf.tabulated_z_range, gf.tabulated_integrals, np.zeros(1), np.zeros(1), 1)
>>>>>>> bf6a3926
    assert g1 == approx(g2)
    assert dg1_sym == approx(dg2_sym)
    assert dg1_antisym == approx(-dg2_antisym)


@pytest.mark.parametrize("gf", gfs)
def test_symmetry_of_the_green_function_finite_depth(gf):
    k = 1.0
    depth = 10.0
    xi = np.array([0.0, 0.0, -1.0])
    xj = np.array([1.0, 1.0, -2.0])
    ambda, a, nexp = gf.fortran_core.old_prony_decomposition.lisc(k*depth*np.tanh(k*depth), k*depth)
<<<<<<< HEAD
    g1, dg1_sym, dg1_antisym = gf.fortran_core.green_wave.wave_part_finite_depth(
        xi, xj, k, depth,
        gf.tabulation_method_index, gf.tabulated_r_range, gf.tabulated_z_range,
        gf.tabulated_integrals, gf.legacy_wave_part,
        ambda, a, 31
    )
    g2, dg2_sym, dg2_antisym = gf.fortran_core.green_wave.wave_part_finite_depth(
        xj, xi, k, depth,
        gf.tabulation_method_index, gf.tabulated_r_range, gf.tabulated_z_range,
        gf.tabulated_integrals, gf.legacy_wave_part,
        ambda, a, 31
    )
=======
    g1, dg1_sym, dg1_antisym = gf.fortran_core.green_wave.wave_part_finite_depth(xi, xj, k, depth, gf.tabulation_grid_shape_index, gf.tabulated_r_range, gf.tabulated_z_range, gf.tabulated_integrals, ambda, a, 31)
    g2, dg2_sym, dg2_antisym = gf.fortran_core.green_wave.wave_part_finite_depth(xj, xi, k, depth, gf.tabulation_grid_shape_index, gf.tabulated_r_range, gf.tabulated_z_range, gf.tabulated_integrals, ambda, a, 31)
>>>>>>> bf6a3926
    assert g1 == approx(g2)
    assert dg1_sym == approx(dg2_sym)
    assert dg1_antisym == approx(-dg2_antisym)


def test_floating_point_precision():
    assert cpt.Delhommeau(floating_point_precision="float64").tabulated_integrals.dtype == np.float64
    assert cpt.Delhommeau(floating_point_precision="float32").tabulated_integrals.dtype == np.float32


def test_no_tabulation():
    mesh = cpt.Sphere().mesh.keep_immersed_part()
    tabed_gf = cpt.Delhommeau()
    untabed_gf = cpt.Delhommeau(tabulation_nr=0, tabulation_nz=0)
    assert np.allclose(untabed_gf.evaluate(mesh, mesh)[0], tabed_gf.evaluate(mesh, mesh)[0], atol=1e-2)<|MERGE_RESOLUTION|>--- conflicted
+++ resolved
@@ -94,23 +94,18 @@
     k = 1.0
     xi = np.array([0.0, 0.0, -1.0])
     xj = np.array([1.0, 1.0, -2.0])
-<<<<<<< HEAD
     g1, dg1_sym, dg1_antisym = gf.fortran_core.green_wave.wave_part_infinite_depth(
         xi, xj, k,
-        gf.tabulation_method_index, gf.tabulated_r_range, gf.tabulated_z_range,
+        gf.tabulation_grid_shape_index, gf.tabulated_r_range, gf.tabulated_z_range,
         gf.tabulated_integrals, gf.legacy_wave_part
     )
     g2, dg2_sym, dg2_antisym = gf.fortran_core.green_wave.wave_part_infinite_depth(
         xj,
         xi,
         k,
-        gf.tabulation_method_index, gf.tabulated_r_range, gf.tabulated_z_range,
+        gf.tabulation_grid_shape_index, gf.tabulated_r_range, gf.tabulated_z_range,
         gf.tabulated_integrals, gf.legacy_wave_part
     )
-=======
-    g1, dg1_sym, dg1_antisym = gf.fortran_core.green_wave.wave_part_infinite_depth(xi, xj, k, gf.tabulation_grid_shape_index, gf.tabulated_r_range, gf.tabulated_z_range, gf.tabulated_integrals)
-    g2, dg2_sym, dg2_antisym = gf.fortran_core.green_wave.wave_part_infinite_depth(xj, xi, k, gf.tabulation_grid_shape_index, gf.tabulated_r_range, gf.tabulated_z_range, gf.tabulated_integrals)
->>>>>>> bf6a3926
     assert g1 == approx(g2)
     assert dg1_sym == approx(dg2_sym)
     assert dg1_antisym == approx(-dg2_antisym)
@@ -122,23 +117,18 @@
     depth = 5.0
     xi = np.array([0.0, 0.0, -1.0])
     xj = np.array([1.0, 1.0, -2.0])
-<<<<<<< HEAD
     g1, dg1_sym, dg1_antisym = gf.fortran_core.green_wave.wave_part_finite_depth(
         xi, xj, k, depth,
-        gf.tabulation_method_index, gf.tabulated_r_range, gf.tabulated_z_range,
+        gf.tabulation_grid_shape_index, gf.tabulated_r_range, gf.tabulated_z_range,
         gf.tabulated_integrals, gf.legacy_wave_part,
         np.zeros(1), np.zeros(1), 1
     )
     g2, dg2_sym, dg2_antisym = gf.fortran_core.green_wave.wave_part_finite_depth(
         xj, xi, k, depth,
-        gf.tabulation_method_index, gf.tabulated_r_range, gf.tabulated_z_range,
+        gf.tabulation_grid_shape_index, gf.tabulated_r_range, gf.tabulated_z_range,
         gf.tabulated_integrals, gf.legacy_wave_part,
         np.zeros(1), np.zeros(1), 1
     )
-=======
-    g1, dg1_sym, dg1_antisym = gf.fortran_core.green_wave.wave_part_finite_depth(xi, xj, k, depth, gf.tabulation_grid_shape_index, gf.tabulated_r_range, gf.tabulated_z_range, gf.tabulated_integrals, np.zeros(1), np.zeros(1), 1)
-    g2, dg2_sym, dg2_antisym = gf.fortran_core.green_wave.wave_part_finite_depth(xj, xi, k, depth, gf.tabulation_grid_shape_index, gf.tabulated_r_range, gf.tabulated_z_range, gf.tabulated_integrals, np.zeros(1), np.zeros(1), 1)
->>>>>>> bf6a3926
     assert g1 == approx(g2)
     assert dg1_sym == approx(dg2_sym)
     assert dg1_antisym == approx(-dg2_antisym)
@@ -151,23 +141,18 @@
     xi = np.array([0.0, 0.0, -1.0])
     xj = np.array([1.0, 1.0, -2.0])
     ambda, a, nexp = gf.fortran_core.old_prony_decomposition.lisc(k*depth*np.tanh(k*depth), k*depth)
-<<<<<<< HEAD
     g1, dg1_sym, dg1_antisym = gf.fortran_core.green_wave.wave_part_finite_depth(
         xi, xj, k, depth,
-        gf.tabulation_method_index, gf.tabulated_r_range, gf.tabulated_z_range,
+        gf.tabulation_grid_shape_index, gf.tabulated_r_range, gf.tabulated_z_range,
         gf.tabulated_integrals, gf.legacy_wave_part,
         ambda, a, 31
     )
     g2, dg2_sym, dg2_antisym = gf.fortran_core.green_wave.wave_part_finite_depth(
         xj, xi, k, depth,
-        gf.tabulation_method_index, gf.tabulated_r_range, gf.tabulated_z_range,
+        gf.tabulation_grid_shape_index, gf.tabulated_r_range, gf.tabulated_z_range,
         gf.tabulated_integrals, gf.legacy_wave_part,
         ambda, a, 31
     )
-=======
-    g1, dg1_sym, dg1_antisym = gf.fortran_core.green_wave.wave_part_finite_depth(xi, xj, k, depth, gf.tabulation_grid_shape_index, gf.tabulated_r_range, gf.tabulated_z_range, gf.tabulated_integrals, ambda, a, 31)
-    g2, dg2_sym, dg2_antisym = gf.fortran_core.green_wave.wave_part_finite_depth(xj, xi, k, depth, gf.tabulation_grid_shape_index, gf.tabulated_r_range, gf.tabulated_z_range, gf.tabulated_integrals, ambda, a, 31)
->>>>>>> bf6a3926
     assert g1 == approx(g2)
     assert dg1_sym == approx(dg2_sym)
     assert dg1_antisym == approx(-dg2_antisym)
