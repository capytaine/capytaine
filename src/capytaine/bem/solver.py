# Copyright (C) 2017-2024 Matthieu Ancellin
# See LICENSE file at <https://github.com/capytaine/capytaine>
"""Solver for the BEM problem.

.. code-block:: python

    problem = RadiationProblem(...)
    result = BEMSolver(engine=..., method=...).solve(problem)

"""

import os
import logging

import numpy as np
import pandas as pd

from datetime import datetime
from collections import defaultdict

from rich.progress import track

from capytaine.bem.problems_and_results import LinearPotentialFlowProblem, DiffractionProblem
from capytaine.bem.engines import BasicMatrixEngine
from capytaine.io.xarray import problems_from_dataset, assemble_dataset, kochin_data_array
from capytaine.tools.memory_monitor import MemoryMonitor
from capytaine.tools.optional_imports import silently_import_optional_dependency
from capytaine.tools.lists_of_points import _normalize_points, _normalize_free_surface_points
from capytaine.tools.symbolic_multiplication import supporting_symbolic_multiplication
from capytaine.tools.timer import Timer

LOG = logging.getLogger(__name__)

class BEMSolver:
    """
    Solver for linear potential flow problems.

    Parameters
    ----------
    engine: MatrixEngine, optional
        Object handling the building of matrices and the resolution of linear systems with these matrices.
        (default: :class:`~capytaine.bem.engines.BasicMatrixEngine`)
    method: string, optional
        select boundary integral equation used to solve the problems.
        Accepted values: "indirect" (as in e.g. Nemoh), "direct" (as in e.g. WAMIT)
        Default value: "indirect"
    green_function: AbstractGreenFunction, optional
        For convenience and backward compatibility, the Green function can be
        set here if the engine is the default one.
        This argument is just passed to the default engine at initialization.

    Attributes
    ----------
    timer: dict[str, Timer]
        Storing the time spent on each subtasks of the resolution
    exportable_settings : dict
        Settings of the solver that can be saved to reinit the same solver later.
    """

    def __init__(self, *, green_function=None, engine=None, method="indirect"):

        if engine is None:
            self.engine = BasicMatrixEngine(green_function=green_function)
        else:
            if green_function is not None:
                raise ValueError("If you are not using the default engine, set the Green function in the engine.\n"
                                 "Setting the Green function in the solver is only a shortcut to set up "
                                 "the Green function of the default engine since Capytaine version 3.0")
            self.engine = engine

        if method.lower() not in {"direct", "indirect"}:
            raise ValueError(f"Unrecognized method when initializing solver: {repr(method)}. Expected \"direct\" or \"indirect\".")
        self.method = method.lower()

        self.timer = {"Solve total": defaultdict(Timer), "  Green function": defaultdict(Timer), "  Linear solver": defaultdict(Timer)}

        self.solve = self.timer["Solve total"][0].wraps_function(self.solve)

        self.exportable_settings = {
            **self.engine.exportable_settings,
            "method": self.method,
        }

    def __str__(self):
        return f"BEMSolver(engine={self.engine}, method={self.method})"

    def __repr__(self):
        return self.__str__()

    def timer_summary(self):
        nb_process = len(self.timer["Solve total"])
        list_dataframe = [pd.DataFrame([
                {
                    "task": name,
                    "total": self.timer[name][process_id].total,
                    "nb_calls": self.timer[name][process_id].nb_timings,
                    "mean": self.timer[name][process_id].mean
                } for name in self.timer]).set_index("task")
                        for process_id in range(nb_process)]
        
        if nb_process == 1 :
            return list_dataframe[0] 
        else : 
            return self.concatenate_timer_summary(list_dataframe[1::])
    
    def concatenate_timer_summary(self, list_of_timers):
        return pd.concat([
                data_frame[["total"]] for data_frame in list_of_timers], 
                axis = 1, 
                keys=[f"process {nb}" for nb in range(1,len(list_of_timers) + 1)])

    def _repr_pretty_(self, p, cycle):
        p.text(self.__str__())

    @classmethod
    def from_exported_settings(settings):
        raise NotImplementedError

    def solve(self, problem, method=None, keep_details=True, _check_wavelength=True):
        """Solve the linear potential flow problem.

        Parameters
        ----------
        problem: LinearPotentialFlowProblem
            the problem to be solved
        method: string, optional
            select boundary integral equation used to solve the problem.
            It is recommended to set the method more globally when initializing the solver.
            If provided here, the value in argument of `solve` overrides the global one.
        keep_details: bool, optional
            if True, store the sources and the potential on the floating body in the output object
            (default: True)
        _check_wavelength: bool, optional (default: True)
            If True, the frequencies are compared to the mesh resolution and
            the estimated first irregular frequency to warn the user.

        Returns
        -------
        LinearPotentialFlowResult
            an object storing the problem data and its results
        """
        LOG.info("Solve %s.", problem)

        if _check_wavelength:
            self._check_wavelength_and_mesh_resolution([problem])
            self._check_wavelength_and_irregular_frequencies([problem])

        if isinstance(problem, DiffractionProblem) and float(problem.encounter_omega) in {0.0, np.inf}:
            raise ValueError("Diffraction problems at zero or infinite frequency are not defined")
            # This error used to be raised when initializing the problem.
            # It is now raised here, in order to be catchable by
            # _solve_and_catch_errors, such that batch resolution
            # can include this kind of problems without the full batch
            # failing.
            # Note that if this error was not raised here, the resolution
            # would still fail with a less explicit error message.

        if problem.forward_speed != 0.0:
            omega, wavenumber = problem.encounter_omega, problem.encounter_wavenumber
        else:
            omega, wavenumber = problem.omega, problem.wavenumber

        linear_solver = supporting_symbolic_multiplication(self.engine.linear_solver)
        method = method if method is not None else self.method
        if (method == 'direct'):
            if problem.forward_speed != 0.0:
                raise NotImplementedError("Direct solver is not able to solve problems with forward speed.")

            with self.timer["  Green function"][0]:
                S, D = self.engine.build_matrices(
                        problem.body.mesh_including_lid, problem.body.mesh_including_lid,
                        problem.free_surface, problem.water_depth, wavenumber,
                        adjoint_double_layer=False
                        )
            rhs = S @ problem.boundary_condition
            with self.timer["  Linear solver"][0]:
                rhs_type = {np.float32: np.complex64, np.float64: np.complex128, np.complex64 : np.complex64, np.complex128 : np.complex128}.get(D.dtype.type)
                potential = linear_solver(D, rhs.astype(rhs_type))
            pressure = 1j * omega * problem.rho * potential
            sources = None
        else:
            with self.timer["  Green function"][0]:
                S, K = self.engine.build_matrices(
                        problem.body.mesh_including_lid, problem.body.mesh_including_lid,
                        problem.free_surface, problem.water_depth, wavenumber,
                        adjoint_double_layer=True
                        )
            with self.timer["  Linear solver"][0]:
                rhs_type = {np.float32: np.complex64, np.float64: np.complex128, np.complex64 : np.complex64, np.complex128 : np.complex128}.get(K.dtype.type)
                sources = linear_solver(K, problem.boundary_condition.astype(rhs_type))
            potential = S @ sources
            pressure = 1j * omega * problem.rho * potential
            if problem.forward_speed != 0.0:
                result = problem.make_results_container(sources=sources)
                # Temporary result object to compute the ∇Φ term
                nabla_phi = self._compute_potential_gradient(problem.body.mesh_including_lid, result)
                pressure += problem.rho * problem.forward_speed * nabla_phi[:, 0]

        pressure_on_hull = pressure[problem.body.hull_mask]  # Discards pressure on lid if any
        forces = problem.body.integrate_pressure(pressure_on_hull)
        if not keep_details:
            result = problem.make_results_container(forces)
        else:
            result = problem.make_results_container(forces, sources, potential, pressure)

        LOG.debug("Done!")

        return result

    def _solve_and_catch_errors(self, problem, *args, **kwargs):
        """Same as BEMSolver.solve() but returns a
        FailedLinearPotentialFlowResult when the resolution failed."""
        try:
            res = self.solve(problem, *args, **kwargs)
        except Exception as e:
            LOG.info(f"Skipped {problem}\nbecause of {repr(e)}")
            res = problem.make_failed_results_container(e)
        return res

    def solve_all(self, problems, *, method=None, n_jobs=1, progress_bar=None, _check_wavelength=True, **kwargs):
        """Solve several problems.
        Optional keyword arguments are passed to `BEMSolver.solve`.

        Parameters
        ----------
        problems: list of LinearPotentialFlowProblem
            several problems to be solved
        method: string, optional
            select boundary integral equation used to solve the problems.
            It is recommended to set the method more globally when initializing the solver.
            If provided here, the value in argument of `solve_all` overrides the global one.
        n_jobs: int, optional (default: 1)
            the number of jobs to run in parallel using the optional dependency `joblib`
            By defaults: do not use joblib and solve sequentially.
        progress_bar: bool, optional
            Display a progress bar while solving.
            If no value is provided to this method directly,
            check whether the environment variable `CAPYTAINE_PROGRESS_BAR` is defined
            and otherwise default to True.
        _check_wavelength: bool, optional (default: True)
            If True, the frequencies are compared to the mesh resolution and
            the estimated first irregular frequency to warn the user.

        Returns
        -------
        list of LinearPotentialFlowResult
            the solved problems
        """
        if _check_wavelength:
            self._check_wavelength_and_mesh_resolution(problems)
            self._check_wavelength_and_irregular_frequencies(problems)

        self._check_ram(problems, n_jobs)

        if progress_bar is None:
            if "CAPYTAINE_PROGRESS_BAR" in os.environ:
                env_var = os.environ["CAPYTAINE_PROGRESS_BAR"].lower()
                if env_var in {'true', '1', 't'}:
                    progress_bar = True
                elif env_var in {'false', '0', 'f'}:
                    progress_bar = False
                else:
                    raise ValueError("Invalid value '{}' for the environment variable CAPYTAINE_PROGRESS_BAR.".format(os.environ["CAPYTAINE_PROGRESS_BAR"]))
            else:
                progress_bar = True

        monitor = MemoryMonitor()
        if n_jobs == 1:  # force sequential resolution
            problems = sorted(problems)
            if progress_bar:
                problems = track(problems, total=len(problems), description="Solving BEM problems")
            results = [self._solve_and_catch_errors(pb, method=method, _check_wavelength=False, **kwargs) for pb in problems]
        else:
            joblib = silently_import_optional_dependency("joblib")
            if joblib is None:
                raise ImportError(f"Setting the `n_jobs` argument to {n_jobs} requires the missing optional dependency 'joblib'.")
            groups_of_problems = LinearPotentialFlowProblem._group_for_parallel_resolution(problems)
            parallel = joblib.Parallel(return_as="generator", n_jobs=n_jobs)
            groups_of_results = parallel(joblib.delayed(self._solve_all_and_return_timer)(grp, method=method, n_jobs=1, progress_bar=False, _check_wavelength=False,**kwargs) for grp in groups_of_problems)
            if progress_bar:
                groups_of_results = track(groups_of_results,
                                          total=len(groups_of_problems),
<<<<<<< HEAD
                                          description=f"Solving BEM problems with {n_jobs} threads:")
            results = [res for grp in groups_of_results for res in grp]  # flatten the nested list
        memory_peak = monitor.get_memory_peak()
        if memory_peak is None:
            LOG.info("Actual peak RAM usage: Not measured since optional dependency `psutil` cannot be found.")
        else:
            LOG.info(f"Actual peak RAM usage: {memory_peak} GB.")
=======
                                          description=f"Solving BEM problems with {n_jobs} process:")
            results = []
            process_id_mapping = {}
            for grp_results, timer, process_id in groups_of_results:
                results.extend(grp_results)
                if process_id not in process_id_mapping:
                    process_id_mapping[process_id] = len(process_id_mapping) + 1
                for timer_key in self.timer:
                    id_process_that_solved_that_group = process_id_mapping[process_id]
                    self.timer[timer_key][id_process_that_solved_that_group].add_data_from_other_timer(timer[timer_key][0])
>>>>>>> 7e3f48ee
        LOG.info("Solver timer summary:\n%s", self.timer_summary())
        return results
    
    def _solve_all_and_return_timer(self, grp, *,method, n_jobs, progress_bar, _check_wavelength,**kwargs):
        return self.solve_all(grp, method=method, n_jobs=n_jobs, progress_bar=progress_bar, _check_wavelength=_check_wavelength, **kwargs), self.timer, os.getpid()
    
    @staticmethod
    def _check_wavelength_and_mesh_resolution(problems):
        """Display a warning if some of the problems have a mesh resolution
        that might not be sufficient for the given wavelength."""
        LOG.debug("Check wavelength with mesh resolution.")
        risky_problems = [pb for pb in problems
                          if 0.0 < pb.wavelength < pb.body.minimal_computable_wavelength]
        nb_risky_problems = len(risky_problems)
        if nb_risky_problems == 1:
            pb = risky_problems[0]
            freq_type = risky_problems[0].provided_freq_type
            freq = pb.__getattribute__(freq_type)
            LOG.warning(f"Mesh resolution for {pb}:\n"
                        f"The resolution of the mesh of the body {pb.body.__short_str__()} might "
                        f"be insufficient for {freq_type}={freq}.\n"
                        "This warning appears because the largest panel of this mesh "
                        f"has radius {pb.body.mesh.faces_radiuses.max():.3f} > wavelength/8."
                        )
        elif nb_risky_problems > 1:
            freq_type = risky_problems[0].provided_freq_type
            freqs = np.array([float(pb.__getattribute__(freq_type)) for pb in risky_problems])
            LOG.warning(f"Mesh resolution for {nb_risky_problems} problems:\n"
                        "The resolution of the mesh might be insufficient "
                        f"for {freq_type} ranging from {freqs.min():.3f} to {freqs.max():.3f}.\n"
                        "This warning appears when the largest panel of this mesh "
                        "has radius > wavelength/8."
                        )

    @staticmethod
    def _check_wavelength_and_irregular_frequencies(problems):
        """Display a warning if some of the problems might encounter irregular frequencies."""
        LOG.debug("Check wavelength with estimated irregular frequency.")
        risky_problems = [pb for pb in problems
                          if pb.free_surface != np.inf and
                          pb.body.first_irregular_frequency_estimate(g=pb.g) < pb.omega < np.inf]
        nb_risky_problems = len(risky_problems)
        if nb_risky_problems >= 1:
            if any(pb.body.lid_mesh is None for pb in problems):
                recommendation = "Setting a lid for the floating body is recommended."
            else:
                recommendation = "The lid might need to be closer to the free surface."
            if nb_risky_problems == 1:
                pb = risky_problems[0]
                freq_type = risky_problems[0].provided_freq_type
                freq = pb.__getattribute__(freq_type)
                LOG.warning(f"Irregular frequencies for {pb}:\n"
                            f"The body {pb.body.__short_str__()} might display irregular frequencies "
                            f"for {freq_type}={freq}.\n"
                            + recommendation
                            )
            elif nb_risky_problems > 1:
                freq_type = risky_problems[0].provided_freq_type
                freqs = np.array([float(pb.__getattribute__(freq_type)) for pb in risky_problems])
                LOG.warning(f"Irregular frequencies for {nb_risky_problems} problems:\n"
                            "Irregular frequencies might be encountered "
                            f"for {freq_type} ranging from {freqs.min():.3f} to {freqs.max():.3f}.\n"
                            + recommendation
                            )

    def _check_ram(self,problems, n_jobs = 1):
        """Display a warning if the RAM estimation is larger than a certain limit."""
        LOG.debug("Check RAM estimation.")
        ram_limit = 8

        if n_jobs == - 1:
            n_jobs = os.cpu_count()

        estimated_peak_memory = n_jobs*max(self.engine.compute_ram_estimation(pb) for pb in problems)

        if estimated_peak_memory < 0.5:
            LOG.info("Estimated peak RAM usage: <1 GB.")

        elif estimated_peak_memory < ram_limit:
            LOG.info(f"Estimated peak RAM usage: {int(np.ceil(estimated_peak_memory))} GB.")

        else:
            LOG.warning(f"Estimated peak RAM usage: {int(np.ceil(estimated_peak_memory))} GB.")

    def fill_dataset(self, dataset, bodies, *, method=None, n_jobs=1, _check_wavelength=True, progress_bar=None, **kwargs):
        """Solve a set of problems defined by the coordinates of an xarray dataset.

        Parameters
        ----------
        dataset : xarray Dataset
            dataset containing the problems parameters: frequency, radiating_dof, water_depth, ...
        bodies : FloatingBody or list of FloatingBody
            The body or bodies involved in the problems
            They should all have different names.
        method: string, optional
            select boundary integral equation used to solve the problems.
            It is recommended to set the method more globally when initializing the solver.
            If provided here, the value in argument of `fill_dataset` overrides the global one.
        n_jobs: int, optional (default: 1)
            the number of jobs to run in parallel using the optional dependency `joblib`
            By defaults: do not use joblib and solve sequentially.
        progress_bar: bool, optional
            Display a progress bar while solving.
            If no value is provided to this method directly,
            check whether the environment variable `CAPYTAINE_PROGRESS_BAR` is defined
            and otherwise default to True.
        _check_wavelength: bool, optional (default: True)
            If True, the frequencies are compared to the mesh resolution and
            the estimated first irregular frequency to warn the user.

        Returns
        -------
        xarray Dataset
        """
        attrs = {'start_of_computation': datetime.now().isoformat(),
                 **self.exportable_settings}
        if method is not None:  # Overrides the method in self.exportable_settings
            attrs["method"] = method
        problems = problems_from_dataset(dataset, bodies)
        if 'theta' in dataset.coords:
            results = self.solve_all(problems, keep_details=True, method=method, n_jobs=n_jobs, _check_wavelength=_check_wavelength, progress_bar=progress_bar)
            kochin = kochin_data_array(results, dataset.coords['theta'])
            dataset = assemble_dataset(results, attrs=attrs, **kwargs)
            dataset.update(kochin)
        else:
            results = self.solve_all(problems, keep_details=False, method=method, n_jobs=n_jobs, _check_wavelength=_check_wavelength, progress_bar=progress_bar)
            dataset = assemble_dataset(results, attrs=attrs, **kwargs)
        return dataset


    def compute_potential(self, points, result):
        """Compute the value of the potential at given points for a previously solved potential flow problem.

        Parameters
        ----------
        points: array of shape (3,) or (N, 3), or 3-ple of arrays returned by meshgrid, or MeshLike object
            Coordinates of the point(s) at which the potential should be computed
        result: LinearPotentialFlowResult
            The return of the BEM solver

        Returns
        -------
        complex-valued array of shape (1,) or (N,) or (nx, ny, nz) or (mesh.nb_faces,) depending of the kind of input
            The value of the potential at the points

        Raises
        ------
        Exception: if the :code:`LinearPotentialFlowResult` object given as input does not contain the source distribution.
        """
        points, output_shape = _normalize_points(points, keep_mesh=True)
        if result.sources is None:
            raise Exception(f"""The values of the sources of {result} cannot been found.
            They probably have not been stored by the solver because the option keep_details=True have not been set or the direct method has been used.
            Please re-run the resolution with the indirect method and keep_details=True.""")

        with self.timer["  Green function"][0]:
            S = self.engine.build_S_matrix(points, result.body.mesh_including_lid, result.free_surface, result.water_depth, result.encounter_wavenumber)
        potential = S @ result.sources  # Sum the contributions of all panels in the mesh
        return potential.reshape(output_shape)

    def _compute_potential_gradient(self, points, result):
        points, output_shape = _normalize_points(points, keep_mesh=True)

        if result.sources is None:
            raise Exception(f"""The values of the sources of {result} cannot been found.
            They probably have not been stored by the solver because the option keep_details=True have not been set.
            Please re-run the resolution with this option.""")

        with self.timer["  Green function"][0]:
            gradG = self.engine.build_fullK_matrix(points, result.body.mesh_including_lid, result.free_surface, result.water_depth, result.encounter_wavenumber)
        velocities = np.einsum('ijk,j->ik', gradG, result.sources)  # Sum the contributions of all panels in the mesh
        return velocities.reshape((*output_shape, 3))

    def compute_velocity(self, points, result):
        """Compute the value of the velocity vector at given points for a previously solved potential flow problem.

        Parameters
        ----------
        points: array of shape (3,) or (N, 3), or 3-ple of arrays returned by meshgrid, or MeshLike object
            Coordinates of the point(s) at which the velocity should be computed
        result: LinearPotentialFlowResult
            The return of the BEM solver

        Returns
        -------
        complex-valued array of shape (3,) or (N,, 3) or (nx, ny, nz, 3) or (mesh.nb_faces, 3) depending of the kind of input
            The value of the velocity at the points

        Raises
        ------
        Exception: if the :code:`LinearPotentialFlowResult` object given as input does not contain the source distribution.
        """
        nabla_phi = self._compute_potential_gradient(points, result)
        if result.forward_speed != 0.0:
            nabla_phi[..., 0] -= result.forward_speed
        return nabla_phi

    def compute_pressure(self, points, result):
        """Compute the value of the pressure at given points for a previously solved potential flow problem.

        Parameters
        ----------
        points: array of shape (3,) or (N, 3), or 3-ple of arrays returned by meshgrid, or MeshLike object
            Coordinates of the point(s) at which the pressure should be computed
        result: LinearPotentialFlowResult
            The return of the BEM solver

        Returns
        -------
        complex-valued array of shape (1,) or (N,) or (nx, ny, nz) or (mesh.nb_faces,) depending of the kind of input
            The value of the pressure at the points

        Raises
        ------
        Exception: if the :code:`LinearPotentialFlowResult` object given as input does not contain the source distribution.
        """
        if result.forward_speed != 0:
            pressure = 1j * result.encounter_omega * result.rho * self.compute_potential(points, result)
            nabla_phi = self._compute_potential_gradient(points, result)
            pressure += result.rho * result.forward_speed * nabla_phi[..., 0]
        else:
            pressure = 1j * result.omega * result.rho * self.compute_potential(points, result)
        return pressure


    def compute_free_surface_elevation(self, points, result):
        """Compute the value of the free surface elevation at given points for a previously solved potential flow problem.

        Parameters
        ----------
        points: array of shape (2,) or (N, 2), or 2-ple of arrays returned by meshgrid, or MeshLike object
            Coordinates of the point(s) at which the free surface elevation should be computed
        result: LinearPotentialFlowResult
            The return of the BEM solver

        Returns
        -------
        complex-valued array of shape (1,) or (N,) or (nx, ny, nz) or (mesh.nb_faces,) depending of the kind of input
            The value of the free surface elevation at the points

        Raises
        ------
        Exception: if the :code:`LinearPotentialFlowResult` object given as input does not contain the source distribution.
        """
        points, output_shape = _normalize_free_surface_points(points, keep_mesh=True)

        if result.forward_speed != 0:
            fs_elevation = -1/result.g * (-1j*result.encounter_omega) * self.compute_potential(points, result)
            nabla_phi = self._compute_potential_gradient(points, result)
            fs_elevation += -1/result.g * result.forward_speed * nabla_phi[..., 0]
        else:
            fs_elevation = -1/result.g * (-1j*result.omega) * self.compute_potential(points, result)

        return fs_elevation.reshape(output_shape)


    ## Legacy

    def get_potential_on_mesh(self, result, mesh, chunk_size=50):
        """Compute the potential on a mesh for the potential field of a previously solved problem.
        Since the interaction matrix does not need to be computed in full to compute the matrix-vector product,
        only a few lines are evaluated at a time to reduce the memory cost of the operation.

        The newer method :code:`compute_potential` should be preferred in the future.

        Parameters
        ----------
        result : LinearPotentialFlowResult
            the return of the BEM solver
        mesh : MeshLike
            a mesh
        chunk_size: int, optional
            Number of lines to compute in the matrix.
            (legacy, should be passed as an engine setting instead).

        Returns
        -------
        array of shape (mesh.nb_faces,)
            potential on the faces of the mesh

        Raises
        ------
        Exception: if the :code:`Result` object given as input does not contain the source distribution.
        """
        LOG.info(f"Compute potential on {mesh.name} for {result}.")

        if result.sources is None:
            raise Exception(f"""The values of the sources of {result} cannot been found.
            They probably have not been stored by the solver because the option keep_details=True have not been set or the direct method has been used.
            Please re-run the resolution with the indirect method and keep_details=True.""")

        if chunk_size > mesh.nb_faces:
            S = self.engine.build_S_matrix(
                mesh,
                result.body.mesh_including_lid,
                result.free_surface, result.water_depth, result.wavenumber,
            )
            phi = S @ result.sources

        else:
            phi = np.empty((mesh.nb_faces,), dtype=np.complex128)
            for i in range(0, mesh.nb_faces, chunk_size):
                faces_to_extract = list(range(i, min(i+chunk_size, mesh.nb_faces)))
                S = self.engine.build_S_matrix(
                    mesh.extract_faces(faces_to_extract),
                    result.body.mesh_including_lid,
                    result.free_surface, result.water_depth, result.wavenumber,
                )
                phi[i:i+chunk_size] = S @ result.sources

        LOG.debug(f"Done computing potential on {mesh.name} for {result}.")

        return phi

    def get_free_surface_elevation(self, result, free_surface, keep_details=False):
        """Compute the elevation of the free surface on a mesh for a previously solved problem.

        The newer method :code:`compute_free_surface_elevation` should be preferred in the future.

        Parameters
        ----------
        result : LinearPotentialFlowResult
            the return of the solver
        free_surface : FreeSurface
            a meshed free surface
        keep_details : bool, optional
            if True, keep the free surface elevation in the LinearPotentialFlowResult (default:False)

        Returns
        -------
        array of shape (free_surface.nb_faces,)
            the free surface elevation on each faces of the meshed free surface

        Raises
        ------
        Exception: if the :code:`Result` object given as input does not contain the source distribution.
        """
        if result.forward_speed != 0.0:
            raise NotImplementedError("For free surface elevation with forward speed, please use the `compute_free_surface_elevation` method.")

        fs_elevation = 1j*result.omega/result.g * self.get_potential_on_mesh(result, free_surface.mesh)
        if keep_details:
            result.fs_elevation[free_surface] = fs_elevation
        return fs_elevation<|MERGE_RESOLUTION|>--- conflicted
+++ resolved
@@ -280,16 +280,7 @@
             if progress_bar:
                 groups_of_results = track(groups_of_results,
                                           total=len(groups_of_problems),
-<<<<<<< HEAD
-                                          description=f"Solving BEM problems with {n_jobs} threads:")
-            results = [res for grp in groups_of_results for res in grp]  # flatten the nested list
-        memory_peak = monitor.get_memory_peak()
-        if memory_peak is None:
-            LOG.info("Actual peak RAM usage: Not measured since optional dependency `psutil` cannot be found.")
-        else:
-            LOG.info(f"Actual peak RAM usage: {memory_peak} GB.")
-=======
-                                          description=f"Solving BEM problems with {n_jobs} process:")
+                                          description=f"Solving BEM problems with {n_jobs} processes:")
             results = []
             process_id_mapping = {}
             for grp_results, timer, process_id in groups_of_results:
@@ -299,7 +290,11 @@
                 for timer_key in self.timer:
                     id_process_that_solved_that_group = process_id_mapping[process_id]
                     self.timer[timer_key][id_process_that_solved_that_group].add_data_from_other_timer(timer[timer_key][0])
->>>>>>> 7e3f48ee
+        memory_peak = monitor.get_memory_peak()
+        if memory_peak is None:
+            LOG.info("Actual peak RAM usage: Not measured since optional dependency `psutil` cannot be found.")
+        else:
+            LOG.info(f"Actual peak RAM usage: {memory_peak} GB.")
         LOG.info("Solver timer summary:\n%s", self.timer_summary())
         return results
     
