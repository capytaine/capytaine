--- conflicted
+++ resolved
@@ -773,32 +773,17 @@
     def join_bodies(*bodies, name=None) -> 'FloatingBody':
         if name is None:
             name = "+".join(body.name for body in bodies)
-<<<<<<< HEAD
-        meshes = bodies[0].mesh.join_meshes(
-                *(b.mesh.copy() for b in bodies[1:]),
-                name=f"{name}_mesh"
-                )
-=======
-
         meshes = [body.mesh.copy() for body in bodies if body.mesh.nb_faces > 0]
         if len(meshes) > 0:
             joined_mesh = meshes[0].join_meshes(*meshes[1:], name=f"{name}_mesh")
         else:
             joined_mesh = Mesh()
 
->>>>>>> 6a60c9f7
         if all(body.lid_mesh is None for body in bodies):
             joined_lid = None
         else:
             lid_meshes = [body.lid_mesh.copy() for body in bodies if body.lid_mesh is not None]
-<<<<<<< HEAD
-            lid_meshes = lid_meshes[0].join_meshes(
-                *(l.copy() for l in lid_meshes[1:]),
-                name=f"{name}_lid_mesh"
-                )
-=======
             joined_lid = lid_meshes[0].join_meshes(*lid_meshes[1:], name=f"{name}_lid_mesh")
->>>>>>> 6a60c9f7
 
         dofs = FloatingBody.combine_dofs(bodies)
 
