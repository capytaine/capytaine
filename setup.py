--- conflicted
+++ resolved
@@ -1,11 +1,6 @@
 #!/usr/bin/env python
 # coding: utf-8
 
-<<<<<<< HEAD
-import os
-
-=======
->>>>>>> df8e67b3
 from numpy.distutils.core import Extension, setup
 
 def libDelhommeau_src(precision):
